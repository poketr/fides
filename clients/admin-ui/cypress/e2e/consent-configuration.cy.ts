import {
  stubPlus,
  stubSystemCrud,
  stubTaxonomyEntities,
  stubVendorList,
} from "cypress/support/stubs";

import { CONFIGURE_CONSENT_ROUTE } from "~/features/common/nav/v2/routes";
import { RoleRegistryEnum } from "~/types/api";

describe("Consent configuration", () => {
  beforeEach(() => {
    cy.login();
  });

  describe("permissions", () => {
    it("cannot access consent config page without plus", () => {
      stubPlus(false);
      cy.visit(CONFIGURE_CONSENT_ROUTE);
      cy.getByTestId("home-content");
    });

    it("cannot access consent config page without privacy notice permission", () => {
      stubPlus(true);
      cy.assumeRole(RoleRegistryEnum.APPROVER);
      cy.visit(CONFIGURE_CONSENT_ROUTE);
      cy.getByTestId("home-content");
    });
  });

  describe("empty state", () => {
    it("can render an empty state", () => {
      stubPlus(true);
      cy.intercept("GET", "/api/v1/system", {
        body: [],
      }).as("getEmptySystems");
      cy.visit(CONFIGURE_CONSENT_ROUTE);
      cy.getByTestId("empty-state");
      cy.get("body").click(0, 0);
      cy.getByTestId("add-vendor-btn").click();
      cy.getByTestId("add-vendor-modal-content");
    });
  });

  describe("with existing systems", () => {
    beforeEach(() => {
      stubSystemCrud();
      stubTaxonomyEntities();
      stubPlus(true);
      cy.intercept("GET", "/api/v1/system", {
        fixture: "systems/systems.json",
      }).as("getSystems");
      cy.visit(CONFIGURE_CONSENT_ROUTE);
    });

    it("can render existing systems and cookies", () => {
      // One row per system and one subrow per cookie
      cy.getByTestId("grouped-row-demo_analytics_system");
      cy.getByTestId("grouped-row-demo_marketing_system");
      cy.getByTestId("grouped-row-fidesctl_system");

      // One subrow per cookie. Should have corresponding data use
      cy.getByTestId("subrow-cell_0_Cookie name").contains("N/A");
      cy.getByTestId("subrow-cell_0_Data use").contains("N/A");
      cy.getByTestId("subrow-cell_1_Cookie name").contains("_ga");
      cy.getByTestId("subrow-cell_1_Data use").contains("Marketing");
      cy.getByTestId("subrow-cell_2_Cookie name").contains("cookie");
      cy.getByTestId("subrow-cell_2_Data use").contains("Improve Service");
      cy.getByTestId("subrow-cell_3_Cookie name").contains("cookie2");
      cy.getByTestId("subrow-cell_3_Data use").contains("Improve Service");
      cy.getByTestId("add-vendor-btn");
    });
  });

  describe("adding a vendor", () => {
    beforeEach(() => {
      stubSystemCrud();
      stubTaxonomyEntities();
      stubVendorList();
      cy.intercept("GET", "/api/v1/system", {
        fixture: "systems/systems.json",
      }).as("getSystems");
    });

    describe("without the dictionary", () => {
      beforeEach(() => {
        stubPlus(true, {
          core_fides_version: "1.9.6",
          fidesplus_server: "healthy",
          fidesplus_version: "1.9.6",
          system_scanner: {
            enabled: false,
            cluster_health: null,
            cluster_error: null,
          },
          dictionary: {
            enabled: false,
            service_health: null,
            service_error: null,
          },
          fides_cloud: {
            enabled: false,
          },
        });
        cy.visit(CONFIGURE_CONSENT_ROUTE);
      });

      it("can add a vendor without the dictionary", () => {
        cy.getByTestId("add-vendor-btn").click();
        cy.getByTestId("input-name").type("test vendor");
        cy.selectOption(
          "input-privacy_declarations.0.consent_use",
          "analytics"
        );
        cy.getByTestId("input-privacy_declarations.0.cookieNames")
          .find(".custom-creatable-select__input-container")
          .type("test{enter}cookie{enter}");
        cy.getByTestId("save-btn").click();
        cy.wait("@postSystem").then((interception) => {
          const { body } = interception.request;
          expect(body).to.eql({
            name: "test vendor",
            fides_key: "test_vendor",
            system_type: "",
            privacy_declarations: [
              {
                name: "",
                data_use: "analytics",
                data_categories: ["user"],
                cookies: [
                  {
                    name: "test",
                    path: "/",
                  },
                  {
                    name: "cookie",
                    path: "/",
                  },
                ],
              },
            ],
          });
        });
      });

      it("can manually add more data uses", () => {
        cy.getByTestId("add-vendor-btn").click();
        cy.getByTestId("add-data-use-btn").should("be.disabled");
        cy.getByTestId("input-name").type("test vendor");
        cy.selectOption(
          "input-privacy_declarations.0.consent_use",
          "analytics"
        );
        cy.getByTestId("input-privacy_declarations.0.cookieNames")
          .find(".custom-creatable-select__input-container")
          .type("one{enter}");

        // Add another use
        cy.getByTestId("add-data-use-btn").click();
        // TODO: this select fails when trying to select "essential" or "functional", but accepts "analytics" or "marketing"
        cy.selectOption(
          "input-privacy_declarations.1.consent_use",
          "marketing"
        );
        cy.getByTestId("input-privacy_declarations.1.cookieNames")
          .find(".custom-creatable-select__input-container")
          .type("two{enter}");
        cy.getByTestId("save-btn").click();
        cy.wait("@postSystem").then((interception) => {
          const { body } = interception.request;
          expect(body.privacy_declarations).to.eql([
            {
              name: "",
              data_use: "analytics",
              data_categories: ["user"],
              cookies: [
                {
                  name: "one",
                  path: "/",
                },
              ],
            },
            {
              name: "",
              data_use: "marketing.advertising.first_party.targeted",
              data_categories: ["user"],
              cookies: [
                {
                  name: "two",
                  path: "/",
                },
              ],
            },
            {
              name: "",
              data_use: "marketing.advertising.third_party.targeted",
              data_categories: ["user"],
              cookies: [
                {
                  name: "two",
                  path: "/",
                },
              ],
            },
          ]);
        });
      });
    });

    describe("with the dictionary", () => {
      beforeEach(() => {
        stubPlus(true);
        cy.visit(CONFIGURE_CONSENT_ROUTE);
      });

      it("can fill in dictionary suggestions", () => {
        cy.getByTestId("add-vendor-btn").click();
        cy.getByTestId("input-vendor_id")
          .click()
          .find(`.custom-creatable-select__menu-list`)
          .contains("Aniview LTD")
          .click();
        cy.getByTestId("sparkle-btn").click();
        cy.wait("@getDictionaryDeclarations");
        cy.getSelectValueContainer(
          "input-privacy_declarations.0.consent_use"
        ).contains("Marketing");
        cy.getSelectValueContainer(
          "input-privacy_declarations.1.data_use"
        ).contains("Local Data Storage");
        ["av_*", "aniC", "2_C_*"].forEach((cookieName) => {
          cy.getByTestId("input-privacy_declarations.0.cookieNames").contains(
            cookieName
          );
        });

        // Also check one that shouldn't have any cookies
        cy.getSelectValueContainer(
<<<<<<< HEAD
          "input-privacy_declarations.1.data_use"
        ).contains("analytics.reporting.campaign_insights");
        cy.getByTestId("input-privacy_declarations.1.cookieNames").contains(
=======
          "input-privacy_declarations.3.data_use"
        ).contains("Analytics for Insights");
        cy.getByTestId("input-privacy_declarations.3.cookieNames").contains(
>>>>>>> 44100e20
          "Select..."
        );
        // There should be 13 declarations (but start from 0, so 12)
        cy.getByTestId("input-privacy_declarations.12.cookieNames");
        cy.getByTestId("save-btn").click();
        cy.wait("@postSystem").then((interception) => {
          const { body } = interception.request;
          expect(body.name).to.eql("Aniview LTD");
          expect(body.privacy_declarations).to.eql([
            {
              name: "",
              data_use: "marketing.advertising.profiling",
              data_categories: [
                "user.device.ip_address",
                "user.device",
                "user.sensor",
                "user.user_sensor",
                "user.telemetry",
                "user.device.cookie_id",
                "user.device.device_id",
                "user.device.cookie",
                "user.behavior.purchase_history",
                "user.behavior",
                "user.behavior.browsing_history",
                "user.behavior.media_consumption",
                "user.behavior.search_history",
                "user.social",
                "user.location.imprecise",
              ],
              cookies: [
                {
                  name: "2_C_*",
                  domain: "*.aniview.com",
                  path: null,
                },
                {
                  name: "aniC",
                  domain: "*.aniview.com",
                  path: null,
                },
                {
                  name: "av_*",
                  domain: "*",
                  path: null,
                },
              ],
            },
            {
              name: "",
              data_use: "analytics.reporting.campaign_insights",
              data_categories: [
                "user.device.ip_address",
                "user.device",
                "user.sensor",
                "user.user_sensor",
                "user.telemetry",
                "user.device.cookie_id",
                "user.device.device_id",
                "user.device.cookie",
                "user.behavior.purchase_history",
                "user.behavior",
                "user.behavior.browsing_history",
                "user.behavior.media_consumption",
                "user.behavior.search_history",
                "user.social",
                "user.location.imprecise",
              ],
              cookies: [],
            },
            {
              name: "",
              data_use: "analytics.reporting.ad_performance",
              data_categories: [
                "user.device.ip_address",
                "user.device",
                "user.sensor",
                "user.user_sensor",
                "user.telemetry",
                "user.device.cookie_id",
                "user.device.device_id",
                "user.device.cookie",
                "user.behavior.purchase_history",
                "user.behavior",
                "user.behavior.browsing_history",
                "user.behavior.media_consumption",
                "user.behavior.search_history",
                "user.social",
                "user.location.imprecise",
              ],
              cookies: [
                {
                  name: "2_C_*",
                  domain: "*.aniview.com",
                  path: null,
                },
                {
                  name: "aniC",
                  domain: "*.aniview.com",
                  path: null,
                },
                {
                  name: "av_*",
                  domain: "*",
                  path: null,
                },
              ],
            },
            {
              name: "",
              data_use: "marketing.advertising.first_party.targeted",
              data_categories: [
                "user.device.ip_address",
                "user.device",
                "user.sensor",
                "user.user_sensor",
                "user.telemetry",
                "user.device.cookie_id",
                "user.device.device_id",
                "user.device.cookie",
                "user.behavior.purchase_history",
                "user.behavior",
                "user.behavior.browsing_history",
                "user.behavior.media_consumption",
                "user.behavior.search_history",
                "user.social",
                "user.location.imprecise",
              ],
              cookies: [
                {
                  name: "2_C_*",
                  domain: "*.aniview.com",
                  path: null,
                },
                {
                  name: "aniC",
                  domain: "*.aniview.com",
                  path: null,
                },
                {
                  name: "av_*",
                  domain: "*",
                  path: null,
                },
              ],
            },
            {
              name: "",
              data_use: "marketing.advertising.third_party.targeted",
              data_categories: [
                "user.device.ip_address",
                "user.device",
                "user.sensor",
                "user.user_sensor",
                "user.telemetry",
                "user.device.cookie_id",
                "user.device.device_id",
                "user.device.cookie",
                "user.behavior.purchase_history",
                "user.behavior",
                "user.behavior.browsing_history",
                "user.behavior.media_consumption",
                "user.behavior.search_history",
                "user.social",
                "user.location.imprecise",
              ],
              cookies: [
                {
                  name: "2_C_*",
                  domain: "*.aniview.com",
                  path: null,
                },
                {
                  name: "aniC",
                  domain: "*.aniview.com",
                  path: null,
                },
                {
                  name: "av_*",
                  domain: "*",
                  path: null,
                },
              ],
            },
            {
              name: "",
              data_use: "functional.storage",
              data_categories: [
                "user.device.ip_address",
                "user.device",
                "user.sensor",
                "user.user_sensor",
                "user.telemetry",
                "user.device.cookie_id",
                "user.device.device_id",
                "user.device.cookie",
                "user.behavior.purchase_history",
                "user.behavior",
                "user.behavior.browsing_history",
                "user.behavior.media_consumption",
                "user.behavior.search_history",
                "user.social",
                "user.location.imprecise",
              ],
              cookies: [
                {
                  name: "2_C_*",
                  domain: "*.aniview.com",
                  path: null,
                },
                {
                  name: "aniC",
                  domain: "*.aniview.com",
                  path: null,
                },
                {
                  name: "av_*",
                  domain: "*",
                  path: null,
                },
              ],
            },
            {
              name: "",
              data_use: "essential.fraud_detection",
              data_categories: [
                "user.device.ip_address",
                "user.device",
                "user.sensor",
                "user.user_sensor",
                "user.telemetry",
                "user.device.cookie_id",
                "user.device.device_id",
                "user.device.cookie",
                "user.behavior.purchase_history",
                "user.behavior",
                "user.behavior.browsing_history",
                "user.behavior.media_consumption",
                "user.behavior.search_history",
                "user.social",
                "user.location.imprecise",
              ],
              cookies: [],
            },
            {
              name: "",
              data_use: "marketing.advertising.negative_targeting",
              data_categories: [
                "user.device.ip_address",
                "user.device",
                "user.sensor",
                "user.user_sensor",
                "user.telemetry",
                "user.device.cookie_id",
                "user.device.device_id",
                "user.device.cookie",
                "user.behavior.purchase_history",
                "user.behavior",
                "user.behavior.browsing_history",
                "user.behavior.media_consumption",
                "user.behavior.search_history",
                "user.social",
                "user.location.imprecise",
              ],
              cookies: [
                {
                  name: "2_C_*",
                  domain: "*.aniview.com",
                  path: null,
                },
                {
                  name: "aniC",
                  domain: "*.aniview.com",
                  path: null,
                },
                {
                  name: "av_*",
                  domain: "*",
                  path: null,
                },
              ],
            },
            {
              name: "",
              data_use: "marketing.advertising.frequency_capping",
              data_categories: [
                "user.device.ip_address",
                "user.device",
                "user.sensor",
                "user.user_sensor",
                "user.telemetry",
                "user.device.cookie_id",
                "user.device.device_id",
                "user.device.cookie",
                "user.behavior.purchase_history",
                "user.behavior",
                "user.behavior.browsing_history",
                "user.behavior.media_consumption",
                "user.behavior.search_history",
                "user.social",
                "user.location.imprecise",
              ],
              cookies: [
                {
                  name: "2_C_*",
                  domain: "*.aniview.com",
                  path: null,
                },
                {
                  name: "aniC",
                  domain: "*.aniview.com",
                  path: null,
                },
                {
                  name: "av_*",
                  domain: "*",
                  path: null,
                },
              ],
            },
            {
              name: "",
              data_use: "analytics.reporting.content_performance",
              data_categories: [
                "user.device.ip_address",
                "user.device",
                "user.sensor",
                "user.user_sensor",
                "user.telemetry",
                "user.device.cookie_id",
                "user.device.device_id",
                "user.device.cookie",
                "user.behavior.purchase_history",
                "user.behavior",
                "user.behavior.browsing_history",
                "user.behavior.media_consumption",
                "user.behavior.search_history",
                "user.social",
                "user.location.imprecise",
              ],
              cookies: [],
            },
            {
              name: "",
              data_use: "marketing.advertising.first_party.contextual",
              data_categories: [
                "user.device.ip_address",
                "user.device",
                "user.sensor",
                "user.user_sensor",
                "user.telemetry",
                "user.device.cookie_id",
                "user.device.device_id",
                "user.device.cookie",
                "user.behavior.purchase_history",
                "user.behavior",
                "user.behavior.browsing_history",
                "user.behavior.media_consumption",
                "user.behavior.search_history",
                "user.social",
                "user.location.imprecise",
              ],
              cookies: [
                {
                  name: "2_C_*",
                  domain: "*.aniview.com",
                  path: null,
                },
                {
                  name: "aniC",
                  domain: "*.aniview.com",
                  path: null,
                },
                {
                  name: "av_*",
                  domain: "*",
                  path: null,
                },
              ],
            },
            {
              name: "",
              data_use: "functional.service.improve",
              data_categories: [
                "user.device.ip_address",
                "user.device",
                "user.sensor",
                "user.user_sensor",
                "user.telemetry",
                "user.device.cookie_id",
                "user.device.device_id",
                "user.device.cookie",
                "user.behavior.purchase_history",
                "user.behavior",
                "user.behavior.browsing_history",
                "user.behavior.media_consumption",
                "user.behavior.search_history",
                "user.social",
                "user.location.imprecise",
              ],
              cookies: [],
            },
            {
              name: "",
              data_use: "personalize.content.limited",
              data_categories: [
                "user.device.ip_address",
                "user.device",
                "user.sensor",
                "user.user_sensor",
                "user.telemetry",
                "user.device.cookie_id",
                "user.device.device_id",
                "user.device.cookie",
                "user.behavior.purchase_history",
                "user.behavior",
                "user.behavior.browsing_history",
                "user.behavior.media_consumption",
                "user.behavior.search_history",
                "user.social",
                "user.location.imprecise",
              ],
              cookies: [],
            },
            {
              name: "",
              data_use: "essential.service.security",
              data_categories: [
                "user.device.ip_address",
                "user.device",
                "user.sensor",
                "user.user_sensor",
                "user.telemetry",
                "user.device.cookie_id",
                "user.device.device_id",
                "user.device.cookie",
                "user.behavior.purchase_history",
                "user.behavior",
                "user.behavior.browsing_history",
                "user.behavior.media_consumption",
                "user.behavior.search_history",
                "user.social",
                "user.location.imprecise",
              ],
              cookies: [],
            },
          ]);
        });
      });

      it("can create a vendor that is not in the dictionary", () => {
        cy.getByTestId("add-vendor-btn").click();
        cy.getByTestId("input-vendor_id").type("custom vendor{enter}");
        cy.selectOption(
          "input-privacy_declarations.0.consent_use",
          "analytics"
        );
        cy.getByTestId("input-privacy_declarations.0.cookieNames")
          .find(".custom-creatable-select__input-container")
          .type("test{enter}");
        cy.getByTestId("save-btn").click();
        cy.wait("@postSystem").then((interception) => {
          const { body } = interception.request;
          expect(body).to.eql({
            name: "custom vendor",
            fides_key: "custom_vendor",
            system_type: "",
            privacy_declarations: [
              {
                name: "",
                data_use: "analytics",
                data_categories: ["user"],
                cookies: [
                  {
                    name: "test",
                    path: "/",
                  },
                ],
              },
            ],
          });
        });
      });
    });
  });

  describe("deleting a vendor", () => {
    beforeEach(() => {
      stubSystemCrud();
      stubTaxonomyEntities();
      stubVendorList();
      cy.intercept("GET", "/api/v1/system", {
        fixture: "systems/systems.json",
      }).as("getSystems");
      stubPlus(true, {
        core_fides_version: "1.9.6",
        fidesplus_server: "healthy",
        fidesplus_version: "1.9.6",
        system_scanner: {
          enabled: false,
          cluster_health: null,
          cluster_error: null,
        },
        dictionary: {
          enabled: false,
          service_health: null,
          service_error: null,
        },
        fides_cloud: {
          enabled: false,
        },
      });
      cy.visit(CONFIGURE_CONSENT_ROUTE);
    });

    it("can delete a vendor", () => {
      cy.getByTestId("configure-demo_analytics_system").click();
      cy.getByTestId("delete-demo_analytics_system").click();
      cy.getByTestId("continue-btn").click();
      cy.wait("@deleteSystem").then((interception) => {
        const { url } = interception.request;
        expect(url).to.contain("demo_analytics_system");
      });
      cy.getByTestId("toast-success-msg");
    });
  });

  describe("editing a vendor", () => {
    beforeEach(() => {
      stubSystemCrud();
      stubTaxonomyEntities();
      stubVendorList();
      cy.intercept("GET", "/api/v1/system", {
        fixture: "systems/systems.json",
      }).as("getSystems");
      stubPlus(true, {
        core_fides_version: "1.9.6",
        fidesplus_server: "healthy",
        fidesplus_version: "1.9.6",
        system_scanner: {
          enabled: false,
          cluster_health: null,
          cluster_error: null,
        },
        dictionary: {
          enabled: false,
          service_health: null,
          service_error: null,
        },
        fides_cloud: {
          enabled: false,
        },
      });
      cy.visit(CONFIGURE_CONSENT_ROUTE);
    });

    it("can add cookies to a vendor", () => {
      cy.getByTestId("configure-demo_marketing_system").click();
      cy.getByTestId("edit-demo_marketing_system").click();
      cy.getByTestId("input-privacy_declarations.0.cookieNames")
        .find(".custom-creatable-select__input-container")
        .type("test{enter}");
      cy.getByTestId("save-btn").click();
      cy.wait("@putSystem").then((interception) => {
        const { body } = interception.request;
        expect(body.privacy_declarations[0].cookies).to.eql([
          {
            name: "_ga",
          },
          {
            name: "test",
            path: "/",
          },
        ]);
      });
    });
  });
});<|MERGE_RESOLUTION|>--- conflicted
+++ resolved
@@ -226,8 +226,8 @@
           "input-privacy_declarations.0.consent_use"
         ).contains("Marketing");
         cy.getSelectValueContainer(
-          "input-privacy_declarations.1.data_use"
-        ).contains("Local Data Storage");
+          "input-privacy_declarations.0.data_use"
+        ).contains("Profiling for Advertising");
         ["av_*", "aniC", "2_C_*"].forEach((cookieName) => {
           cy.getByTestId("input-privacy_declarations.0.cookieNames").contains(
             cookieName
@@ -236,15 +236,9 @@
 
         // Also check one that shouldn't have any cookies
         cy.getSelectValueContainer(
-<<<<<<< HEAD
           "input-privacy_declarations.1.data_use"
-        ).contains("analytics.reporting.campaign_insights");
+        ).contains("Analytics for Insights");
         cy.getByTestId("input-privacy_declarations.1.cookieNames").contains(
-=======
-          "input-privacy_declarations.3.data_use"
-        ).contains("Analytics for Insights");
-        cy.getByTestId("input-privacy_declarations.3.cookieNames").contains(
->>>>>>> 44100e20
           "Select..."
         );
         // There should be 13 declarations (but start from 0, so 12)
@@ -627,28 +621,6 @@
             {
               name: "",
               data_use: "functional.service.improve",
-              data_categories: [
-                "user.device.ip_address",
-                "user.device",
-                "user.sensor",
-                "user.user_sensor",
-                "user.telemetry",
-                "user.device.cookie_id",
-                "user.device.device_id",
-                "user.device.cookie",
-                "user.behavior.purchase_history",
-                "user.behavior",
-                "user.behavior.browsing_history",
-                "user.behavior.media_consumption",
-                "user.behavior.search_history",
-                "user.social",
-                "user.location.imprecise",
-              ],
-              cookies: [],
-            },
-            {
-              name: "",
-              data_use: "personalize.content.limited",
               data_categories: [
                 "user.device.ip_address",
                 "user.device",
