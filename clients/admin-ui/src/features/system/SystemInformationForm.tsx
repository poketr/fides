--- conflicted
+++ resolved
@@ -211,29 +211,15 @@
     >
       {({ dirty, values, isValid }) => (
         <Form>
-<<<<<<< HEAD
-          {/* <Stack spacing={6} maxWidth="720px">
+          <Stack spacing={6} maxWidth={{ base: "100%", lg: "70%" }}>
+            {withHeader ? <SystemHeading system={passedInSystem} /> : null}
+
             <Text fontSize="sm" fontWeight="medium">
               By providing a small amount of additional context for each system
               we can make reporting and understanding our tech stack much easier
               for everyone from engineering to legal teams. So let’s do this
               now.
             </Text>
-          </Stack> */}
-          <Stack spacing={6} maxWidth={"720px"}>
-            <Text fontSize="sm">
-=======
-          <Stack spacing={6} maxWidth={{ base: "100%", lg: "70%" }}>
-            {withHeader ? <SystemHeading system={passedInSystem} /> : null}
-
-            <Text fontSize="sm" fontWeight="medium">
->>>>>>> f6eedab7
-              By providing a small amount of additional context for each system
-              we can make reporting and understanding our tech stack much easier
-              for everyone from engineering to legal teams. So let’s do this
-              now.
-            </Text>
-<<<<<<< HEAD
             {withHeader ? <SystemHeading system={passedInSystem} /> : null}
 
             <SystemInformationFormGroup heading="System details">
@@ -309,33 +295,6 @@
                   name="exempt"
                   label="This system is exempt from privacy regulations"
                   tooltip="Enabling this toggle indicates that the system does process personal data but is exempt from privacy regulation."
-=======
-            <Heading as="h4" size="sm">
-              System details
-            </Heading>
-            <Stack spacing={4}>
-              <Stack spacing={4}>
-                <CustomTextInput
-                  id="name"
-                  name="name"
-                  label="System name"
-                  tooltip="Give the system a unique, and relevant name for reporting purposes. e.g. “Email Data Warehouse”"
-                  variant="stacked"
-                />
-                <CustomTextInput
-                  id="fides_key"
-                  name="fides_key"
-                  label="System Fides key"
-                  disabled={isEditing}
-                  tooltip="A string token of your own invention that uniquely identifies this System. It's your responsibility to ensure that the value is unique across all of your System objects. The value may only contain alphanumeric characters, underscores, and hyphens. ([A-Za-z0-9_.-])."
-                  variant="stacked"
-                />
-                <CustomTextInput
-                  id="description"
-                  name="description"
-                  label="System description"
-                  tooltip="If you wish you can provide a description which better explains the purpose of this system."
->>>>>>> f6eedab7
                   variant="stacked"
                 />
               </Box>
