import { useEffect, useState, useCallback } from "preact/hooks";
import { FidesEvent } from "./events";
import {
  FidesOptions,
<<<<<<< HEAD
  LastServedNoticeSchema,
  NoticesServedRequest,
  PrivacyExperience,
=======
  LastServedConsentSchema,
  RecordConsentServedRequest,
>>>>>>> 3c767c43
  PrivacyNotice,
  ServingComponent,
} from "./consent-types";
import { patchNoticesServed } from "../services/fides/api";

/**
 * Hook which tracks if the app has mounted yet.
 *
 * Used to make sure the server and client UIs match for hydration
 * Adapted from https://www.joshwcomeau.com/react/the-perils-of-rehydration/
 */
export const useHasMounted = () => {
  const [hasMounted, setHasMounted] = useState(false);

  useEffect(() => {
    setHasMounted(true);
  }, []);

  return hasMounted;
};

/**
 * Hook to facilitate showing/hiding while adhering to WAI
 * based on chakra-ui's `useDisclosure`
 */
export const useDisclosure = ({ id }: { id: string }) => {
  const [isOpen, setIsOpen] = useState(false);

  const onClose = useCallback(() => setIsOpen(false), []);
  const onOpen = useCallback(() => setIsOpen(true), []);

  const onToggle = useCallback(() => {
    if (isOpen) {
      onClose();
    } else {
      onOpen();
    }
  }, [isOpen, onOpen, onClose]);

  const getButtonProps = () => ({
    "aria-expanded": isOpen,
    "aria-controls": id,
    onClick: onToggle,
  });

  const getDisclosureProps = () => ({
    id,
    className: isOpen ? "fides-disclosure-visible" : "fides-disclosure-hidden",
  });

  return {
    isOpen,
    onOpen,
    onClose,
    onToggle,
    getButtonProps,
    getDisclosureProps,
  };
};

/**
 * Extracts the id value of each object in the list and returns a list
 * of IDs, either strings or numbers based on the IDs' type.
 */
const extractIds = <T extends { id: string | number }[]>(
  modelList?: T
): any[] => {
  if (!modelList) {
    return [];
  }
  return modelList.map((model) => model.id);
};

export const useConsentServed = ({
  notices,
  options,
  userGeography,
  privacyExperience,
  acknowledgeMode,
}: {
  notices: PrivacyNotice[];
  options: FidesOptions;
  userGeography?: string;
  privacyExperience: PrivacyExperience;
  acknowledgeMode?: boolean;
}) => {
<<<<<<< HEAD
  const [servedNotices, setServedNotices] = useState<LastServedNoticeSchema[]>(
    []
  );
=======
  const [servedNotices, setServedNotices] = useState<
    LastServedConsentSchema[] | undefined
  >(undefined);
>>>>>>> 3c767c43

  const handleUIEvent = useCallback(
    async (event: FidesEvent) => {
      // Only send notices-served request when we show via the modal since that
      // is the only time we show all notices.
      // When TCF is enabled, report notices served as soon as the banner is shown
      if (
        !event.detail.extraDetails ||
        (event.detail.extraDetails.servingComponent !==
          ServingComponent.OVERLAY &&
          event.detail.extraDetails.servingComponent !==
            ServingComponent.TCF_BANNER)
      ) {
        return;
      }
<<<<<<< HEAD

      const request: NoticesServedRequest = {
=======
      const request: RecordConsentServedRequest = {
>>>>>>> 3c767c43
        browser_identity: event.detail.identity,
        privacy_experience_id: privacyExperience.id,
        user_geography: userGeography,
        acknowledge_mode: acknowledgeMode,
        privacy_notice_history_ids: notices.map(
          (n) => n.privacy_notice_history_id
        ),
        tcf_purposes: extractIds(privacyExperience?.tcf_purposes),
        tcf_special_purposes: extractIds(
          privacyExperience?.tcf_special_purposes
        ),
        tcf_vendors: extractIds(privacyExperience?.tcf_vendors),
        tcf_features: extractIds(privacyExperience?.tcf_features),
        tcf_special_features: extractIds(
          privacyExperience?.tcf_special_features
        ),
        tcf_systems: extractIds(privacyExperience?.tcf_systems),
        serving_component: event.detail.extraDetails.servingComponent,
      };
      const result = await patchNoticesServed({
        request,
        fidesApiUrl: options.fidesApiUrl,
        debug: options.debug,
      });
      if (result) {
        setServedNotices(result);
      }
    },
    [notices, options, acknowledgeMode, privacyExperience, userGeography]
  );

  useEffect(() => {
    window.addEventListener("FidesUIShown", handleUIEvent);
    return () => {
      window.removeEventListener("FidesUIShown", handleUIEvent);
    };
  }, [handleUIEvent]);

  return { servedNotices };
};<|MERGE_RESOLUTION|>--- conflicted
+++ resolved
@@ -2,14 +2,9 @@
 import { FidesEvent } from "./events";
 import {
   FidesOptions,
-<<<<<<< HEAD
-  LastServedNoticeSchema,
-  NoticesServedRequest,
   PrivacyExperience,
-=======
   LastServedConsentSchema,
   RecordConsentServedRequest,
->>>>>>> 3c767c43
   PrivacyNotice,
   ServingComponent,
 } from "./consent-types";
@@ -96,15 +91,9 @@
   privacyExperience: PrivacyExperience;
   acknowledgeMode?: boolean;
 }) => {
-<<<<<<< HEAD
-  const [servedNotices, setServedNotices] = useState<LastServedNoticeSchema[]>(
-    []
-  );
-=======
   const [servedNotices, setServedNotices] = useState<
     LastServedConsentSchema[] | undefined
   >(undefined);
->>>>>>> 3c767c43
 
   const handleUIEvent = useCallback(
     async (event: FidesEvent) => {
@@ -120,12 +109,7 @@
       ) {
         return;
       }
-<<<<<<< HEAD
-
-      const request: NoticesServedRequest = {
-=======
       const request: RecordConsentServedRequest = {
->>>>>>> 3c767c43
         browser_identity: event.detail.identity,
         privacy_experience_id: privacyExperience.id,
         user_geography: userGeography,
