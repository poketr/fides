import { h, FunctionComponent } from "preact";
import { useState, useCallback, useMemo } from "preact/hooks";
import {
  ConsentMechanism,
  ConsentMethod,
  PrivacyNotice,
  SaveConsentPreference,
  ServingComponent,
} from "../../lib/consent-types";
import ConsentBanner from "../ConsentBanner";

import { updateConsentPreferences } from "../../lib/preferences";
import {
  debugLog,
  hasActionNeededNotices,
  transformConsentToFidesUserPreference,
} from "../../lib/consent-utils";

import "../fides.css";
import Overlay, { getLatestCookie } from "../Overlay";
import { NoticeConsentButtons } from "../ConsentButtons";
import NoticeToggles from "./NoticeToggles";
import { OverlayProps } from "../types";
import { useConsentServed } from "../../lib/hooks";
<<<<<<< HEAD
import { dispatchFidesEvent } from "../../fides";
=======
import { updateCookieFromNoticePreferences } from "../../lib/cookie";
>>>>>>> ddbae008

const NoticeOverlay: FunctionComponent<OverlayProps> = ({
  experience,
  options,
  fidesRegionString,
  cookie,
}) => {
  const initialEnabledNoticeKeys = useMemo(
    () => Object.keys(cookie.consent).filter((key) => cookie.consent[key]),
    [cookie.consent]
  );

  const [draftEnabledNoticeKeys, setDraftEnabledNoticeKeys] = useState<
    Array<PrivacyNotice["notice_key"]>
  >(initialEnabledNoticeKeys);

  const showBanner = useMemo(
    () => experience.show_banner && hasActionNeededNotices(experience),
    [experience]
  );

  const privacyNotices = useMemo(
    () => experience.privacy_notices ?? [],
    [experience.privacy_notices]
  );

  const isAllNoticeOnly = privacyNotices.every(
    (n) => n.consent_mechanism === ConsentMechanism.NOTICE_ONLY
  );

  const { servedNotices } = useConsentServed({
    notices: privacyNotices,
    options,
    userGeography: fidesRegionString,
    acknowledgeMode: isAllNoticeOnly,
    privacyExperience: experience,
  });

  const handleUpdatePreferences = useCallback(
    (enabledPrivacyNoticeKeys: Array<PrivacyNotice["notice_key"]>) => {
      const consentPreferencesToSave = privacyNotices.map((notice) => {
        const userPreference = transformConsentToFidesUserPreference(
          enabledPrivacyNoticeKeys.includes(notice.notice_key),
          notice.consent_mechanism
        );
        return new SaveConsentPreference(notice, userPreference);
      });
      updateConsentPreferences({
        consentPreferencesToSave,
        experienceId: experience.id,
        fidesApiUrl: options.fidesApiUrl,
        consentMethod: ConsentMethod.button,
        userLocationString: fidesRegionString,
        cookie,
        servedNotices,
        updateCookie: (oldCookie) =>
          updateCookieFromNoticePreferences(
            oldCookie,
            consentPreferencesToSave
          ),
      });
      // Make sure our draft state also updates
      setDraftEnabledNoticeKeys(enabledPrivacyNoticeKeys);
    },
    [
      privacyNotices,
      cookie,
      fidesRegionString,
      experience.id,
      options.fidesApiUrl,
      servedNotices,
    ]
  );

  if (!experience.experience_config) {
    debugLog(options.debug, "No experience config found");
    return null;
  }
  const experienceConfig = experience.experience_config;

  const dispatchOpenBannerEvent = () => {
    dispatchFidesEvent("FidesUIShown", getLatestCookie(cookie), options.debug, {
      servingComponent: ServingComponent.BANNER,
    });
  };

  const dispatchOpenOverlayEvent = () => {
    dispatchFidesEvent("FidesUIShown", getLatestCookie(cookie), options.debug, {
      servingComponent: ServingComponent.OVERLAY,
    });
  };

  return (
    <Overlay
      options={options}
      experience={experience}
      cookie={cookie}
      onOpen={dispatchOpenOverlayEvent}
      renderBanner={({ isOpen, onClose, onSave, onManagePreferencesClick }) =>
        showBanner ? (
          <ConsentBanner
            bannerIsOpen={isOpen}
            onOpen={dispatchOpenBannerEvent}
            onClose={onClose}
            experience={experienceConfig}
          >
            <NoticeConsentButtons
              experience={experience}
              onManagePreferencesClick={onManagePreferencesClick}
              enabledKeys={draftEnabledNoticeKeys}
              onSave={(keys) => {
                handleUpdatePreferences(keys);
                onSave();
              }}
              isAcknowledge={isAllNoticeOnly}
            />
          </ConsentBanner>
        ) : null
      }
      renderModalContent={({ onClose }) => (
        <div>
          <div className="fides-modal-notices">
            <NoticeToggles
              notices={privacyNotices}
              enabledNoticeKeys={draftEnabledNoticeKeys}
              onChange={setDraftEnabledNoticeKeys}
            />
          </div>
          <NoticeConsentButtons
            experience={experience}
            enabledKeys={draftEnabledNoticeKeys}
            onSave={(keys) => {
              handleUpdatePreferences(keys);
              onClose();
            }}
            isInModal
            isAcknowledge={isAllNoticeOnly}
          />
        </div>
      )}
    />
  );
};

export default NoticeOverlay;<|MERGE_RESOLUTION|>--- conflicted
+++ resolved
@@ -22,11 +22,8 @@
 import NoticeToggles from "./NoticeToggles";
 import { OverlayProps } from "../types";
 import { useConsentServed } from "../../lib/hooks";
-<<<<<<< HEAD
 import { dispatchFidesEvent } from "../../fides";
-=======
 import { updateCookieFromNoticePreferences } from "../../lib/cookie";
->>>>>>> ddbae008
 
 const NoticeOverlay: FunctionComponent<OverlayProps> = ({
   experience,
@@ -108,13 +105,13 @@
   const experienceConfig = experience.experience_config;
 
   const dispatchOpenBannerEvent = () => {
-    dispatchFidesEvent("FidesUIShown", getLatestCookie(cookie), options.debug, {
+    dispatchFidesEvent("FidesUIShown", cookie, options.debug, {
       servingComponent: ServingComponent.BANNER,
     });
   };
 
   const dispatchOpenOverlayEvent = () => {
-    dispatchFidesEvent("FidesUIShown", getLatestCookie(cookie), options.debug, {
+    dispatchFidesEvent("FidesUIShown", cookie, options.debug, {
       servingComponent: ServingComponent.OVERLAY,
     });
   };
