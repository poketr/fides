import { h, FunctionComponent } from "preact";
import { useState, useCallback, useMemo } from "preact/hooks";
import ConsentBanner from "../ConsentBanner";

import {
  debugLog,
  hasActionNeededNotices,
  transformConsentToFidesUserPreference,
  transformUserPreferenceToBoolean,
} from "../../lib/consent-utils";

import "../fides.css";
import Overlay from "../Overlay";
import { TcfConsentButtons } from "./TcfConsentButtons";
import { OverlayProps } from "../types";

import type {
  TCFFeatureRecord,
  TCFFeatureSave,
  TCFPurposeRecord,
  TCFPurposeSave,
  TCFSpecialFeatureSave,
  TCFSpecialPurposeSave,
  TCFVendorRecord,
  TCFVendorSave,
  TcfSavePreferences,
} from "../../lib/tcf/types";

import { updateConsentPreferences } from "../../lib/preferences";
import {
  ButtonType,
  ConsentMethod,
  LastServedNoticeSchema,
  PrivacyExperience,
} from "../../lib/consent-types";
import { generateTcString } from "../../lib/tcf";
import { FidesCookie } from "../../lib/cookie";
import InitialLayer from "./InitialLayer";
import TcfTabs from "./TcfTabs";
import Button from "../Button";
<<<<<<< HEAD
import { useConsentServed } from "~/lib/hooks";
=======
import VendorInfoBanner from "./VendorInfoBanner";
>>>>>>> 7c348728

const resolveConsentValueFromTcfModel = (
  model: TCFPurposeRecord | TCFFeatureRecord | TCFVendorRecord
) => {
  if (model.current_preference) {
    return transformUserPreferenceToBoolean(model.current_preference);
  }

  return transformUserPreferenceToBoolean(model.default_preference);
};

type TcfModels =
  | TCFPurposeRecord[]
  | TCFFeatureRecord[]
  | TCFVendorRecord[]
  | undefined;

type TcfSave =
  | TCFPurposeSave
  | TCFSpecialPurposeSave
  | TCFFeatureSave
  | TCFSpecialFeatureSave
  | TCFVendorSave;

const getEnabledIds = (modelList: TcfModels) => {
  if (!modelList) {
    return [];
  }
  return modelList
    .map((model) => {
      const value = resolveConsentValueFromTcfModel(model);
      return { ...model, consentValue: value };
    })
    .filter((model) => model.consentValue)
    .map((model) => `${model.id}`);
};

export interface EnabledIds {
  purposes: string[];
  specialPurposes: string[];
  features: string[];
  specialFeatures: string[];
  vendors: string[];
  systems: string[];
}

export interface UpdateEnabledIds {
  newEnabledIds: string[];
  modelType: keyof EnabledIds;
}

type Category = "purpose" | "special_feature" | "vendor" | "system";
type NoticeSubMap = {
  [key: string]: string | number;
};

type NoticeMap = Record<Category, NoticeSubMap>;

const noticeMap = (servedNotices: LastServedNoticeSchema[]): NoticeMap => {
  const map: NoticeMap = {
    purpose: {},
    special_feature: {},
    vendor: {},
    system: {},
  };

  servedNotices.forEach((notice) => {
    (Object.keys(map) as Category[]).forEach((key) => {
      const value = notice[key as keyof LastServedNoticeSchema];
      if (value !== null)
        map[key][String(value)] = notice.served_notice_history_id;
    });
  });

  return map;
};

const transformTcfModelToTcfSave = ({
  modelList,
  enabledIds,
  noticeSubMap,
}: {
  modelList: TcfModels;
  enabledIds: string[];
  noticeSubMap: NoticeSubMap;
}): TcfSave[] | null => {
  if (!modelList) {
    return [];
  }
  return modelList.map((model) => {
    const preference = transformConsentToFidesUserPreference(
      enabledIds.includes(`${model.id}`)
    );
    return {
      id: model.id,
      preference,
      served_notice_history_id: noticeSubMap[String(model.id)],
    };
  }) as TcfSave[];
};

const createTcfSavePayload = ({
  experience,
  enabledIds,
  servedNotices,
}: {
  experience: PrivacyExperience;
  enabledIds: EnabledIds;
  servedNotices: LastServedNoticeSchema[];
}): TcfSavePreferences => {
  const servedNoticeMap = noticeMap(servedNotices);
  return {
    purpose_preferences: transformTcfModelToTcfSave({
      modelList: experience.tcf_purposes,
      enabledIds: enabledIds.purposes,
      noticeSubMap: servedNoticeMap["purpose"],
    }) as TCFPurposeSave[],
    special_feature_preferences: transformTcfModelToTcfSave({
      modelList: experience.tcf_special_features,
      enabledIds: enabledIds.specialFeatures,
      noticeSubMap: servedNoticeMap["special_feature"],
    }) as TCFSpecialFeatureSave[],
    vendor_preferences: transformTcfModelToTcfSave({
      modelList: experience.tcf_vendors,
      enabledIds: enabledIds.vendors,
      noticeSubMap: servedNoticeMap["vendor"],
    }) as TCFVendorSave[],
    system_preferences: transformTcfModelToTcfSave({
      modelList: experience.tcf_systems,
      enabledIds: enabledIds.systems,
      noticeSubMap: servedNoticeMap["system"],
    }) as TCFVendorSave[],
  };
};

const updateCookie = async (
  oldCookie: FidesCookie,
  tcf: TcfSavePreferences,
  experience: PrivacyExperience
) => {
  const tcString = await generateTcString({
    tcStringPreferences: tcf,
    experience,
  });
  return { ...oldCookie, tcString };
};

const TcfOverlay: FunctionComponent<OverlayProps> = ({
  fidesRegionString,
  experience,
  options,
  cookie,
}) => {
  const initialEnabledIds: EnabledIds = useMemo(() => {
    const {
      tcf_purposes: purposes,
      tcf_special_purposes: specialPurposes,
      tcf_features: features,
      tcf_special_features: specialFeatures,
      tcf_vendors: vendors,
      tcf_systems: systems,
    } = experience;

    return {
      purposes: getEnabledIds(purposes),
      specialPurposes: getEnabledIds(specialPurposes),
      features: getEnabledIds(features),
      specialFeatures: getEnabledIds(specialFeatures),
      vendors: getEnabledIds(vendors),
      systems: getEnabledIds(systems),
    };
  }, [experience]);

  const [draftIds, setDraftIds] = useState<EnabledIds>(initialEnabledIds);

  const showBanner = useMemo(
    () => experience.show_banner && hasActionNeededNotices(experience),
    [experience]
  );

  const handleUpdateDraftState = useCallback(
    ({ newEnabledIds, modelType }: UpdateEnabledIds) => {
      const updated = { ...draftIds, [modelType]: newEnabledIds };
      setDraftIds(updated);
    },
    [draftIds]
  );

  const { servedNotices } = useConsentServed({
    notices: [],
    options,
    userGeography: fidesRegionString,
    acknowledgeMode: false,
    privacyExperience: experience,
  });

  const handleUpdateAllPreferences = useCallback(
    (enabledIds: EnabledIds, servedNotices: LastServedNoticeSchema[]) => {
      const tcf = createTcfSavePayload({
        experience,
        enabledIds,
        servedNotices,
      });
      updateConsentPreferences({
        consentPreferencesToSave: [],
        experienceId: experience.id,
        fidesApiUrl: options.fidesApiUrl,
        consentMethod: ConsentMethod.button,
        userLocationString: fidesRegionString,
        cookie,
        debug: options.debug,
        servedNotices: null,
        tcf,
        updateCookie: (oldCookie) => updateCookie(oldCookie, tcf, experience),
      });
      setDraftIds(enabledIds);
    },
    [cookie, experience, fidesRegionString, options]
  );

  const [activeTabIndex, setActiveTabIndex] = useState(0);

  if (!experience.experience_config) {
    debugLog(options.debug, "No experience config found");
    return null;
  }
  const experienceConfig = experience.experience_config;

  const goToVendorTab = () => {
    setActiveTabIndex(2);
  };

  return (
    <Overlay
      options={options}
      experience={experience}
      cookie={cookie}
      renderBanner={({ isOpen, onClose, onSave, onManagePreferencesClick }) =>
        showBanner ? (
          <ConsentBanner
            bannerIsOpen={isOpen}
            onClose={onClose}
            experience={experienceConfig}
          >
            <InitialLayer experience={experience} />
            <VendorInfoBanner
              experience={experience}
              goToVendorTab={() => {
                onManagePreferencesClick();
                goToVendorTab();
              }}
            />
            <TcfConsentButtons
              experience={experience}
              onManagePreferencesClick={onManagePreferencesClick}
              onSave={(keys) => {
                handleUpdateAllPreferences(keys, servedNotices);
                onSave();
              }}
            />
          </ConsentBanner>
        ) : null
      }
      renderModalContent={({ onClose }) => {
        const onSave = (keys: EnabledIds) => {
          handleUpdateAllPreferences(keys, servedNotices);
          onClose();
        };
        return (
          <div>
            <TcfTabs
              experience={experience}
              enabledIds={draftIds}
              onChange={handleUpdateDraftState}
              activeTabIndex={activeTabIndex}
              onTabChange={setActiveTabIndex}
            />
            <TcfConsentButtons
              experience={experience}
              onSave={onSave}
              firstButton={
                <Button
                  buttonType={ButtonType.SECONDARY}
                  label={experience.experience_config?.save_button_label}
                  onClick={() => onSave(draftIds)}
                />
              }
            />
          </div>
        );
      }}
    />
  );
};

export default TcfOverlay;<|MERGE_RESOLUTION|>--- conflicted
+++ resolved
@@ -38,11 +38,8 @@
 import InitialLayer from "./InitialLayer";
 import TcfTabs from "./TcfTabs";
 import Button from "../Button";
-<<<<<<< HEAD
 import { useConsentServed } from "~/lib/hooks";
-=======
 import VendorInfoBanner from "./VendorInfoBanner";
->>>>>>> 7c348728
 
 const resolveConsentValueFromTcfModel = (
   model: TCFPurposeRecord | TCFFeatureRecord | TCFVendorRecord
