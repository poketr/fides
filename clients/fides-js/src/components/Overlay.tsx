import { h, FunctionComponent, VNode } from "preact";
import { useEffect, useState, useCallback, useMemo } from "preact/hooks";
import {
  FidesOptions,
  PrivacyExperience,
  ServingComponent,
} from "../lib/consent-types";

import { debugLog, hasActionNeededNotices } from "../lib/consent-utils";

import "./fides.css";
import { useA11yDialog } from "../lib/a11y-dialog";
import ConsentModal from "./ConsentModal";
import { useHasMounted } from "../lib/hooks";
import { dispatchFidesEvent } from "../lib/events";
import { FidesCookie } from "../lib/cookie";

interface RenderBannerProps {
  isOpen: boolean;
  onClose: () => void;
  onSave: () => void;
  onManagePreferencesClick: () => void;
}

interface RenderModalContent {
  onClose: () => void;
}

interface Props {
  options: FidesOptions;
  experience: PrivacyExperience;
  cookie: FidesCookie;
  onOpen: () => void;
  renderBanner: (props: RenderBannerProps) => VNode | null;
  renderModalContent: (props: RenderModalContent) => VNode;
}

<<<<<<< HEAD
/**
 * Overlay doesn't always have the most up to date cookie. For the most part,
 * we prefer the cookie on the DOM, except when that cookie doesn't exist yet,
 * in which case we want the cookie object that was passed into this component.
 */
export const getLatestCookie = (cookieFromParam: FidesCookie) => {
  const latestCookie = getOrMakeFidesCookie();
  return isNewFidesCookie(latestCookie) ? cookieFromParam : latestCookie;
};

=======
>>>>>>> ddbae008
const Overlay: FunctionComponent<Props> = ({
  experience,
  options,
  cookie,
  onOpen,
  renderBanner,
  renderModalContent,
}) => {
  const delayBannerMilliseconds = 100;
  const delayModalLinkMilliseconds = 200;
  const hasMounted = useHasMounted();
  const [bannerIsOpen, setBannerIsOpen] = useState(false);

  const dispatchCloseEvent = useCallback(() => {
    dispatchFidesEvent("FidesModalClosed", cookie, options.debug);
  }, [cookie, options.debug]);

  const { instance, attributes } = useA11yDialog({
    id: "fides-modal",
    role: "dialog",
    title: experience?.experience_config?.title || "",
    onClose: dispatchCloseEvent,
  });

  const handleOpenModal = useCallback(() => {
    if (instance) {
      instance.show();
<<<<<<< HEAD
      onOpen();
=======
      dispatchFidesEvent("FidesUIShown", cookie, options.debug, {
        servingComponent: ServingComponent.OVERLAY,
      });
>>>>>>> ddbae008
    }
  }, [instance, cookie, options.debug]);

  const handleCloseModal = useCallback(() => {
    if (instance) {
      instance.hide();
      dispatchCloseEvent();
    }
  }, [instance, dispatchCloseEvent]);

  useEffect(() => {
    const delayBanner = setTimeout(() => {
      setBannerIsOpen(true);
    }, delayBannerMilliseconds);
    return () => clearTimeout(delayBanner);
  }, [setBannerIsOpen]);

  useEffect(() => {
    // use a delay to ensure that link exists in the DOM
    const delayModalLinkBinding = setTimeout(() => {
      const modalLinkId = options.modalLinkId || "fides-modal-link";
      const modalLinkEl = document.getElementById(modalLinkId);
      if (modalLinkEl) {
        debugLog(
          options.debug,
          "Modal link element found, updating it to show and trigger modal on click."
        );
        // Update modal link to trigger modal on click
        const modalLink = modalLinkEl;
        modalLink.onclick = () => {
          handleOpenModal();
          setBannerIsOpen(false);
        };
        // Update to show the pre-existing modal link in the DOM
        modalLink.classList.add("fides-modal-link-shown");
      } else {
        debugLog(options.debug, "Modal link element not found.");
      }
    }, delayModalLinkMilliseconds);
    return () => clearTimeout(delayModalLinkBinding);
  }, [options.modalLinkId, options.debug, handleOpenModal]);

  const showBanner = useMemo(
    () => experience.show_banner && hasActionNeededNotices(experience),
    [experience]
  );

<<<<<<< HEAD
=======
  useEffect(() => {
    const eventCookie = cookie;
    if (showBanner && bannerIsOpen) {
      dispatchFidesEvent("FidesUIShown", eventCookie, options.debug, {
        servingComponent: ServingComponent.BANNER,
      });
    }
  }, [showBanner, cookie, options.debug, bannerIsOpen]);

>>>>>>> ddbae008
  const handleManagePreferencesClick = (): void => {
    handleOpenModal();
    setBannerIsOpen(false);
  };

  if (!hasMounted) {
    return null;
  }

  if (!experience.experience_config) {
    debugLog(options.debug, "No experience config found");
    return null;
  }

  return (
    <div>
      {showBanner
        ? renderBanner({
            isOpen: bannerIsOpen,
            onClose: () => {
              setBannerIsOpen(false);
            },
            onSave: () => {
              setBannerIsOpen(false);
            },
            onManagePreferencesClick: handleManagePreferencesClick,
          })
        : null}
      <ConsentModal
        attributes={attributes}
        experience={experience.experience_config}
      >
        {renderModalContent({ onClose: handleCloseModal })}
      </ConsentModal>
    </div>
  );
};

export default Overlay;<|MERGE_RESOLUTION|>--- conflicted
+++ resolved
@@ -1,10 +1,6 @@
 import { h, FunctionComponent, VNode } from "preact";
 import { useEffect, useState, useCallback, useMemo } from "preact/hooks";
-import {
-  FidesOptions,
-  PrivacyExperience,
-  ServingComponent,
-} from "../lib/consent-types";
+import { FidesOptions, PrivacyExperience } from "../lib/consent-types";
 
 import { debugLog, hasActionNeededNotices } from "../lib/consent-utils";
 
@@ -35,19 +31,6 @@
   renderModalContent: (props: RenderModalContent) => VNode;
 }
 
-<<<<<<< HEAD
-/**
- * Overlay doesn't always have the most up to date cookie. For the most part,
- * we prefer the cookie on the DOM, except when that cookie doesn't exist yet,
- * in which case we want the cookie object that was passed into this component.
- */
-export const getLatestCookie = (cookieFromParam: FidesCookie) => {
-  const latestCookie = getOrMakeFidesCookie();
-  return isNewFidesCookie(latestCookie) ? cookieFromParam : latestCookie;
-};
-
-=======
->>>>>>> ddbae008
 const Overlay: FunctionComponent<Props> = ({
   experience,
   options,
@@ -75,13 +58,7 @@
   const handleOpenModal = useCallback(() => {
     if (instance) {
       instance.show();
-<<<<<<< HEAD
       onOpen();
-=======
-      dispatchFidesEvent("FidesUIShown", cookie, options.debug, {
-        servingComponent: ServingComponent.OVERLAY,
-      });
->>>>>>> ddbae008
     }
   }, [instance, cookie, options.debug]);
 
@@ -129,18 +106,6 @@
     [experience]
   );
 
-<<<<<<< HEAD
-=======
-  useEffect(() => {
-    const eventCookie = cookie;
-    if (showBanner && bannerIsOpen) {
-      dispatchFidesEvent("FidesUIShown", eventCookie, options.debug, {
-        servingComponent: ServingComponent.BANNER,
-      });
-    }
-  }, [showBanner, cookie, options.debug, bannerIsOpen]);
-
->>>>>>> ddbae008
   const handleManagePreferencesClick = (): void => {
     handleOpenModal();
     setBannerIsOpen(false);
