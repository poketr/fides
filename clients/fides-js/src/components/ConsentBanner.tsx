import { h, FunctionComponent, ComponentChildren } from "preact";
import { getConsentContext } from "../lib/consent-context";
import { ExperienceConfig } from "../lib/consent-types";
import CloseButton from "./CloseButton";
import { GpcBadge } from "./GpcBadge";
<<<<<<< HEAD
import { useEffect } from "react";
=======
import ExperienceDescription from "./ExperienceDescription";
>>>>>>> 3c767c43

interface BannerProps {
  experience: ExperienceConfig;
  onOpen: () => void;
  onClose: () => void;
  bannerIsOpen: boolean;
  children: ComponentChildren;
  onVendorPageClick?: () => void;
}

const ConsentBanner: FunctionComponent<BannerProps> = ({
  experience,
  onOpen,
  onClose,
  bannerIsOpen,
  children,
  onVendorPageClick,
}) => {
  const showGpcBadge = getConsentContext().globalPrivacyControl;

  useEffect(() => {
    if (bannerIsOpen) {
      onOpen();
    }
  }, [bannerIsOpen]);

  return (
    <div
      id="fides-banner-container"
      className={`fides-banner fides-banner-bottom ${
        bannerIsOpen ? "" : "fides-banner-hidden"
      } `}
    >
      <div id="fides-banner">
        <div id="fides-banner-inner">
          <CloseButton ariaLabel="Close banner" onClick={onClose} />
          <div id="fides-banner-heading">
            <div id="fides-banner-title" className="fides-banner-title">
              {experience.title}
            </div>
            {showGpcBadge ? (
              <GpcBadge
                label="Global Privacy Control Signal"
                status="detected"
              />
            ) : null}
          </div>
          <div
            id="fides-banner-description"
            className="fides-banner-description"
          >
            <ExperienceDescription
              description={experience.description}
              onVendorPageClick={onVendorPageClick}
            />
          </div>
          {children}
        </div>
      </div>
    </div>
  );
};

export default ConsentBanner;<|MERGE_RESOLUTION|>--- conflicted
+++ resolved
@@ -3,11 +3,8 @@
 import { ExperienceConfig } from "../lib/consent-types";
 import CloseButton from "./CloseButton";
 import { GpcBadge } from "./GpcBadge";
-<<<<<<< HEAD
 import { useEffect } from "react";
-=======
 import ExperienceDescription from "./ExperienceDescription";
->>>>>>> 3c767c43
 
 interface BannerProps {
   experience: ExperienceConfig;
