--- conflicted
+++ resolved
@@ -88,26 +88,18 @@
     //  - Data Sales or Sharing => true
     //  - Email Marketing => true
     //  - Product Analytics => true
-<<<<<<< HEAD
-    cy.getByTestId(`consent-item-advertising`).within(() => {
-=======
-    cy.getByTestId(`consent-item-card-marketing.advertising`).within(() => {
->>>>>>> 1b1abbb6
+    cy.getByTestId(`consent-item-marketing.advertising`).within(() => {
       cy.contains("Data Sales or Sharing");
       cy.getRadio("true").should("be.checked");
       cy.getRadio("false").should("not.be.checked");
     });
-<<<<<<< HEAD
-    cy.getByTestId(`consent-item-advertising.first_party`).within(() => {
-=======
-    cy.getByTestId(
-      `consent-item-card-marketing.advertising.first_party`
-    ).within(() => {
->>>>>>> 1b1abbb6
-      cy.contains("Email Marketing");
-      cy.getRadio("true").should("be.checked");
-      cy.getRadio("false").should("not.be.checked");
-    });
+    cy.getByTestId(`consent-item-marketing.advertising.first_party`).within(
+      () => {
+        cy.contains("Email Marketing");
+        cy.getRadio("true").should("be.checked");
+        cy.getRadio("false").should("not.be.checked");
+      }
+    );
     cy.getByTestId(`consent-item-improve`).within(() => {
       cy.contains("Product Analytics");
       cy.getRadio("true").should("be.checked");
@@ -115,11 +107,7 @@
     });
 
     // Opt-out of data sales / sharing
-<<<<<<< HEAD
-    cy.getByTestId(`consent-item-advertising`).within(() => {
-=======
-    cy.getByTestId(`consent-item-card-marketing.advertising`).within(() => {
->>>>>>> 1b1abbb6
+    cy.getByTestId(`consent-item-marketing.advertising`).within(() => {
       cy.getRadio("false").check({ force: true });
     });
     cy.contains("Save").click();
@@ -133,11 +121,7 @@
       cy.get("input#email").type("jenny@example.com");
       cy.get("button").contains("Continue").click();
     });
-<<<<<<< HEAD
-    cy.getByTestId(`consent-item-advertising`).within(() => {
-=======
-    cy.getByTestId(`consent-item-card-marketing.advertising`).within(() => {
->>>>>>> 1b1abbb6
+    cy.getByTestId(`consent-item-marketing.advertising`).within(() => {
       cy.getRadio("true").should("not.be.checked");
       cy.getRadio("false").should("be.checked");
     });
