export type Config = {
  title: string;
  description: string;
  server_url_development?: string;
  server_url_production?: string;
  logo_path: string;
  actions: PrivacyRequestOption[];
  includeConsent: boolean;
  consent?: {
    icon_path: string;
    title: string;
    description: string;
<<<<<<< HEAD
    identity_inputs: Record<string, string>;
    policy_key: string;
=======
    identity_inputs?: Record<string, string>;
>>>>>>> ec77b62a
    consentOptions: ConfigConsentOption[];
  };
};

export type PrivacyRequestOption = {
  policy_key: string;
  icon_path: string;
  title: string;
  description: string;
  identity_inputs?: Record<string, string>;
};

export type ConfigConsentOption = {
  cookieKeys: string[];
  default?: boolean;
  description: string;
  fidesDataUseKey: string;
  highlight?: boolean;
  name: string;
  url: string;
  executable?: boolean;
};<|MERGE_RESOLUTION|>--- conflicted
+++ resolved
@@ -10,12 +10,8 @@
     icon_path: string;
     title: string;
     description: string;
-<<<<<<< HEAD
-    identity_inputs: Record<string, string>;
+    identity_inputs?: Record<string, string>;
     policy_key: string;
-=======
-    identity_inputs?: Record<string, string>;
->>>>>>> ec77b62a
     consentOptions: ConfigConsentOption[];
   };
 };
