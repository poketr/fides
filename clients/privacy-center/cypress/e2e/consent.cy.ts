--- conflicted
+++ resolved
@@ -1,9 +1,5 @@
 import { hostUrl } from "~/constants";
-<<<<<<< HEAD
-import { CONSENT_COOKIE_NAME } from "fides-js";
-=======
-import { CONSENT_COOKIE_NAME, FidesCookie } from "fides-consent";
->>>>>>> 590b89b9
+import { CONSENT_COOKIE_NAME, FidesCookie } from "fides-js";
 import { GpcStatus } from "~/features/consent/types";
 import { ConsentPreferencesWithVerificationCode } from "~/types/api";
 
