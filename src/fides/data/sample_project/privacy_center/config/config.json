--- conflicted
+++ resolved
@@ -29,16 +29,11 @@
   "includeConsent": true,
   "consent": {
     "button": {
-<<<<<<< HEAD
-      "description": "Manage your consent preferences, including the option to select 'Do Not Sell My Personal Information'.",
-      "icon_path": "consent.svg",
-=======
       "description": "Manage your consent preferences, including the option to select 'Do Not Sell or Share My Personal Information'.",
       "description_subtext": [
         "In order to opt-out of certain consent preferences, we may need to identify your account via your email address. This is optional."
       ],
-      "icon_path": "/assets/consent.svg",
->>>>>>> 590b89b9
+      "icon_path": "consent.svg",
       "identity_inputs": {
         "email": "optional"
       },
