--- conflicted
+++ resolved
@@ -403,11 +403,7 @@
         "Cookies", back_populates="system", lazy="selectin", uselist=True, viewonly=True
     )
 
-<<<<<<< HEAD
-    created_by = Column(String, nullable=True)
-=======
     user_id = Column(String, nullable=True)
->>>>>>> 6a19f82a
 
     @classmethod
     def get_data_uses(
