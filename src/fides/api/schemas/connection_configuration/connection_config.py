from datetime import datetime
from typing import Any, Dict, List, Optional, cast

from fideslang.models import Dataset
from fideslang.validation import FidesKey
from loguru import logger
from pydantic import BaseModel, Extra, root_validator

from fides.api.common_exceptions import NoSuchConnectionTypeSecretSchemaError
from fides.api.models.connectionconfig import AccessLevel, ConnectionType
from fides.api.schemas.api import BulkResponse, BulkUpdateFailed
from fides.api.schemas.connection_configuration import connection_secrets_schemas
from fides.api.schemas.policy import ActionType
from fides.api.schemas.saas.saas_config import SaaSConfigBase
from fides.api.util.connection_type import get_connection_type_secret_schema


class CreateConnectionConfiguration(BaseModel):
    """
    Schema for creating a ConnectionConfiguration

    Note that secrets are *NOT* allowed to be supplied here.
    """

    name: Optional[str]
    key: Optional[FidesKey]
    connection_type: ConnectionType
    access: AccessLevel
    disabled: Optional[bool] = False
    description: Optional[str]
    enabled_actions: Optional[List[ActionType]] = None

    class Config:
        """Restrict adding other fields through this schema and set orm_mode to support mapping to ConnectionConfig"""

        orm_mode = True
        use_enum_values = True
        extra = Extra.forbid


class CreateConnectionConfigurationWithSecrets(CreateConnectionConfiguration):
    """Schema for creating a connection configuration including secrets."""

    secrets: Optional[connection_secrets_schemas] = None
    saas_connector_type: Optional[str]

    class Config:
        orm_mode = True
        extra = Extra.forbid


def mask_sensitive_fields(
    connection_secrets: Dict[str, Any], secret_schema: Dict[str, Any]
) -> Dict[str, Any]:
    """
    Mask sensitive fields in the given secrets based on the provided schema.
    This function traverses the given secrets dictionary and uses the provided schema to
    identify fields that have been marked as sensitive. The function replaces the sensitive
    field values with a mask string ('********').
<<<<<<< HEAD
    Note: This function modifies the input dictionary in-place.
=======
>>>>>>> aa76b4b7
    Args:
        connection_secrets (Dict[str, Any]): The secrets to be masked.
        secret_schema (Dict[str, Any]): The schema defining which fields are sensitive.
    Returns:
        Dict[str, Any]: The secrets dictionary with sensitive fields masked.
    """
    if connection_secrets is None:
        return connection_secrets

    connection_secret_keys = connection_secrets.keys()
    secret_schema_keys = secret_schema["properties"].keys()
    new_connection_secrets = {}

    for key in connection_secret_keys:
        if key in secret_schema_keys:
            new_connection_secrets[key] = connection_secrets[key]

    for key, val in new_connection_secrets.items():
        prop = secret_schema["properties"].get(key, {})

        if isinstance(val, dict):
            mask_sensitive_fields(val, prop)
        elif prop.get("sensitive", False):
            new_connection_secrets[key] = "**********"

    return new_connection_secrets


class ConnectionConfigurationResponse(BaseModel):
    """
    Describes the returned schema for a ConnectionConfiguration.

    Do *NOT* add "secrets" to this schema.
    """

    name: Optional[str]
    key: FidesKey
    description: Optional[str]
    connection_type: ConnectionType
    access: AccessLevel
    created_at: datetime
    updated_at: Optional[datetime]
    disabled: Optional[bool] = False
    last_test_timestamp: Optional[datetime]
    last_test_succeeded: Optional[bool]
    saas_config: Optional[SaaSConfigBase]
    secrets: Optional[Dict[str, Any]]

    @root_validator()
    def mask_sensitive_values(cls, values: Dict[str, Any]) -> Dict[str, Any]:
        """Mask sensitive values in the response."""
        if values.get("secrets") is None:
            return values

        connection_type = (
            values["saas_config"].type
            if values.get("connection_type") == ConnectionType.saas
            else values.get("connection_type").value  # type: ignore
        )
        try:
            secret_schema = get_connection_type_secret_schema(
                connection_type=connection_type
            )
        except NoSuchConnectionTypeSecretSchemaError as e:
            logger.error(e)
            # if there is no schema, we don't know what values to mask.
            # so all the secrets are removed.
            values["secrets"] = None
            return values

        values["secrets"] = mask_sensitive_fields(
            cast(dict, values.get("secrets")), secret_schema
        )
        return values

    class Config:
        """Set orm_mode to support mapping to ConnectionConfig"""

        orm_mode = True


class BulkPutConnectionConfiguration(BulkResponse):
    """Schema with mixed success/failure responses for Bulk Create/Update of ConnectionConfiguration responses."""

    succeeded: List[ConnectionConfigurationResponse]
    failed: List[BulkUpdateFailed]


class BulkPatchConnectionConfigurationWithSecrets(BulkResponse):
    """Schema with mixed success/failure responses for Bulk Create/Update of ConnectionConfigurationWithSecrets responses."""

    succeeded: List[ConnectionConfigurationResponse]
    failed: List[BulkUpdateFailed]


class SaasConnectionTemplateResponse(BaseModel):
    connection: ConnectionConfigurationResponse
    dataset: Dataset<|MERGE_RESOLUTION|>--- conflicted
+++ resolved
@@ -57,10 +57,6 @@
     This function traverses the given secrets dictionary and uses the provided schema to
     identify fields that have been marked as sensitive. The function replaces the sensitive
     field values with a mask string ('********').
-<<<<<<< HEAD
-    Note: This function modifies the input dictionary in-place.
-=======
->>>>>>> aa76b4b7
     Args:
         connection_secrets (Dict[str, Any]): The secrets to be masked.
         secret_schema (Dict[str, Any]): The schema defining which fields are sensitive.
