import json

import pytest
from pymongo import MongoClient
from sqlalchemy.engine import URL, Engine
from sqlalchemy.orm import Session
from starlette.testclient import TestClient

from fides.api.common_exceptions import ConnectionException
from fides.api.models.client import ClientDetail
from fides.api.models.connectionconfig import ConnectionTestStatus
from fides.api.service.connectors import (
    MongoDBConnector,
    PostgreSQLConnector,
    SaaSConnector,
    get_connector,
)
from fides.api.service.connectors.saas.authenticated_client import AuthenticatedClient
from fides.api.service.connectors.sql_connector import (
    MariaDBConnector,
    MicrosoftSQLServerConnector,
    MySQLConnector,
)
from fides.common.api.scope_registry import (
    CONNECTION_CREATE_OR_UPDATE,
    CONNECTION_READ,
    STORAGE_READ,
)
from fides.common.api.v1.urn_registry import CONNECTIONS, V1_URL_PREFIX


@pytest.mark.integration_postgres
@pytest.mark.integration
class TestPostgresConnectionPutSecretsAPI:
    @pytest.fixture(scope="function")
    def url(self, oauth_client: ClientDetail, policy, connection_config) -> str:
        return f"{V1_URL_PREFIX}{CONNECTIONS}/{connection_config.key}/secret"

    def test_postgres_db_connection_incorrect_secrets(
        self,
        api_client: TestClient,
        db: Session,
        generate_auth_header,
        connection_config,
        url,
    ) -> None:
        auth_header = generate_auth_header(scopes=[CONNECTION_CREATE_OR_UPDATE])
        payload = {"host": "localhost", "port": "1234", "dbname": "my_test_db"}
        resp = api_client.put(
            url,
            headers=auth_header,
            json=payload,
        )
        assert resp.status_code == 200
        body = json.loads(resp.text)
        assert (
            body["msg"]
            == f"Secrets updated for ConnectionConfig with key: {connection_config.key}."
        )
        assert body["test_status"] == "failed"
        assert "Operational Error connecting to postgres db." == body["failure_reason"]
        db.refresh(connection_config)

        assert connection_config.secrets == {
            "host": "localhost",
            "port": 1234,
            "dbname": "my_test_db",
            "username": None,
            "password": None,
            "db_schema": None,
            "ssh_required": False,
        }
        assert connection_config.last_test_timestamp is not None
        assert connection_config.last_test_succeeded is False

    def test_postgres_db_connection_connect_with_components(
        self,
        url,
        api_client: TestClient,
        db: Session,
        generate_auth_header,
        connection_config,
        postgres_integration_db,
    ) -> None:
        payload = {
            "host": "postgres_example",
            "dbname": "postgres_example",
            "username": "postgres",
            "password": "postgres",
            "db_schema": None,
        }

        auth_header = generate_auth_header(scopes=[CONNECTION_CREATE_OR_UPDATE])
        resp = api_client.put(
            url,
            headers=auth_header,
            json=payload,
        )
        assert resp.status_code == 200
        body = json.loads(resp.text)

        assert (
            body["msg"]
            == f"Secrets updated for ConnectionConfig with key: {connection_config.key}."
        )
        assert body["test_status"] == "succeeded"
        assert body["failure_reason"] is None
        db.refresh(connection_config)
        assert connection_config.secrets == {
            "host": "postgres_example",
            "port": 5432,
            "dbname": "postgres_example",
            "username": "postgres",
            "password": "postgres",
            "db_schema": None,
            "ssh_required": False,
        }
        assert connection_config.last_test_timestamp is not None
        assert connection_config.last_test_succeeded is True


@pytest.mark.integration_postgres
@pytest.mark.integration
class TestPostgresConnectionTestSecretsAPI:
    @pytest.fixture(scope="function")
    def url(self, oauth_client: ClientDetail, policy, connection_config) -> str:
        return f"{V1_URL_PREFIX}{CONNECTIONS}/{connection_config.key}/test"

    def test_connection_configuration_test_not_authenticated(
        self,
        url,
        api_client: TestClient,
        db: Session,
        generate_auth_header,
        connection_config,
    ) -> None:
        assert connection_config.last_test_timestamp is None

        resp = api_client.get(url)
        assert resp.status_code == 401
        db.refresh(connection_config)
        assert connection_config.last_test_timestamp is None
        assert connection_config.last_test_succeeded is None

    def test_connection_configuration_test_incorrect_scopes(
        self,
        url,
        api_client: TestClient,
        db: Session,
        generate_auth_header,
        connection_config,
    ) -> None:
        assert connection_config.last_test_timestamp is None

        auth_header = generate_auth_header(scopes=[STORAGE_READ])
        resp = api_client.get(
            url,
            headers=auth_header,
        )
        assert resp.status_code == 403
        db.refresh(connection_config)
        assert connection_config.last_test_timestamp is None
        assert connection_config.last_test_succeeded is None

    def test_connection_configuration_test_failed_response(
        self,
        url,
        api_client: TestClient,
        db: Session,
        generate_auth_header,
        connection_config,
    ) -> None:
        assert connection_config.last_test_timestamp is None
        connection_config.secrets = {
            "host": "invalid_host",
            "dbname": "postgres_example",
        }
        connection_config.save(db)

        auth_header = generate_auth_header(scopes=[CONNECTION_READ])
        resp = api_client.get(
            url,
            headers=auth_header,
        )
        assert resp.status_code == 200
        body = json.loads(resp.text)

        db.refresh(connection_config)
        assert connection_config.last_test_timestamp is not None
        assert connection_config.last_test_succeeded is False
        assert body["test_status"] == "failed"
        assert "Operational Error connecting to postgres db." == body["failure_reason"]
        assert (
            body["msg"]
            == f"Test completed for ConnectionConfig with key: {connection_config.key}."
        )

    def test_connection_configuration_test(
        self,
        url,
        api_client: TestClient,
        db: Session,
        generate_auth_header,
        connection_config,
        postgres_integration_db,
    ) -> None:
        assert connection_config.last_test_timestamp is None

        auth_header = generate_auth_header(scopes=[CONNECTION_READ])
        resp = api_client.get(
            url,
            headers=auth_header,
        )
        assert resp.status_code == 200
        body = json.loads(resp.text)

        assert (
            body["msg"]
            == f"Test completed for ConnectionConfig with key: {connection_config.key}."
        )
        assert body["failure_reason"] is None
        assert body["test_status"] == "succeeded"
        db.refresh(connection_config)
        assert connection_config.last_test_timestamp is not None
        assert connection_config.last_test_succeeded is True


@pytest.mark.integration_postgres
@pytest.mark.integration
class TestPostgresConnector:
    def test_postgres_db_connector(
        self,
        api_client: TestClient,
        db: Session,
        generate_auth_header,
        connection_config,
        postgres_integration_db,
        postgres_example_secrets,
    ) -> None:
        connector = get_connector(connection_config)
        assert connector.__class__ == PostgreSQLConnector

        client = connector.client()
        assert client.__class__ == Engine
        assert connector.test_connection() == ConnectionTestStatus.succeeded

        connection_config.secrets = {
            "url": str(
                URL.create(
                    "postgresql",
                    username=postgres_example_secrets["username"],
                    password=postgres_example_secrets["password"],
                    host=postgres_example_secrets["host"],
                    database=postgres_example_secrets["dbname"],
                )
            )
        }
        connection_config.save(db)
        connector = get_connector(connection_config)
        assert connector.test_connection() == ConnectionTestStatus.succeeded

        connection_config.secrets = {"host": "bad_host"}
        connection_config.save(db)
        connector = get_connector(connection_config)
        with pytest.raises(ConnectionException):
            connector.test_connection()


@pytest.mark.integration_mysql
@pytest.mark.integration
class TestMySQLConnectionPutSecretsAPI:
    @pytest.fixture(scope="function")
    def url(self, oauth_client, policy, connection_config_mysql) -> str:
        return f"{V1_URL_PREFIX}{CONNECTIONS}/{connection_config_mysql.key}/secret"

    def test_mysql_db_connection_incorrect_secrets(
        self,
        api_client: TestClient,
        db: Session,
        generate_auth_header,
        connection_config_mysql,
        url,
    ) -> None:
        auth_header = generate_auth_header(scopes=[CONNECTION_CREATE_OR_UPDATE])
        payload = {"host": "mysql_example", "port": 1234, "dbname": "my_test_db"}
        resp = api_client.put(
            url,
            headers=auth_header,
            json=payload,
        )
        assert resp.status_code == 200
        body = json.loads(resp.text)
        assert (
            body["msg"]
            == f"Secrets updated for ConnectionConfig with key: {connection_config_mysql.key}."
        )
        assert body["test_status"] == "failed"
        assert "Operational Error connecting to mysql db." == body["failure_reason"]
        db.refresh(connection_config_mysql)

        assert connection_config_mysql.secrets == {
            "host": "mysql_example",
            "port": 1234,
            "dbname": "my_test_db",
            "username": None,
            "password": None,
        }
        assert connection_config_mysql.last_test_timestamp is not None
        assert connection_config_mysql.last_test_succeeded is False

    def test_mysql_db_connection_connect_with_components(
        self,
        url,
        api_client: TestClient,
        db: Session,
        generate_auth_header,
        connection_config_mysql,
    ) -> None:
        payload = {
            "host": "mysql_example",
            "dbname": "mysql_example",
            "username": "mysql_user",
            "password": "mysql_pw",
        }

        auth_header = generate_auth_header(scopes=[CONNECTION_CREATE_OR_UPDATE])
        resp = api_client.put(
            url,
            headers=auth_header,
            json=payload,
        )
        assert resp.status_code == 200
        body = resp.json()

        assert (
            body["msg"]
            == f"Secrets updated for ConnectionConfig with key: {connection_config_mysql.key}."
        )
        assert body["test_status"] == "succeeded"
        assert body["failure_reason"] is None
        db.refresh(connection_config_mysql)
        assert connection_config_mysql.secrets == {
            "host": "mysql_example",
            "dbname": "mysql_example",
            "username": "mysql_user",
            "password": "mysql_pw",
<<<<<<< HEAD
            "port": None,
=======
            "port": 3306,
>>>>>>> 959d26ce
        }
        assert connection_config_mysql.last_test_timestamp is not None
        assert connection_config_mysql.last_test_succeeded is True


@pytest.mark.integration_mysql
@pytest.mark.integration
class TestMySQLConnectionTestSecretsAPI:
    @pytest.fixture(scope="function")
    def url(self, oauth_client, policy, connection_config_mysql) -> str:
        return f"{V1_URL_PREFIX}{CONNECTIONS}/{connection_config_mysql.key}/test"

    def test_connection_configuration_test_not_authenticated(
        self,
        url,
        api_client: TestClient,
        db: Session,
        generate_auth_header,
        connection_config_mysql,
    ) -> None:
        assert connection_config_mysql.last_test_timestamp is None

        resp = api_client.get(url)
        assert resp.status_code == 401
        db.refresh(connection_config_mysql)
        assert connection_config_mysql.last_test_timestamp is None
        assert connection_config_mysql.last_test_succeeded is None

    def test_connection_configuration_test_incorrect_scopes(
        self,
        url,
        api_client: TestClient,
        db: Session,
        generate_auth_header,
        connection_config_mysql,
    ) -> None:
        assert connection_config_mysql.last_test_timestamp is None

        auth_header = generate_auth_header(scopes=[STORAGE_READ])
        resp = api_client.get(
            url,
            headers=auth_header,
        )
        assert resp.status_code == 403
        db.refresh(connection_config_mysql)
        assert connection_config_mysql.last_test_timestamp is None
        assert connection_config_mysql.last_test_succeeded is None

    def test_connection_configuration_test_failed_response(
        self,
        url,
        api_client: TestClient,
        db: Session,
        generate_auth_header,
        connection_config_mysql,
    ) -> None:
        assert connection_config_mysql.last_test_timestamp is None
        connection_config_mysql.secrets = {
            "host": "invalid_host",
            "dbname": "mysql_example",
        }
        connection_config_mysql.save(db)

        auth_header = generate_auth_header(scopes=[CONNECTION_READ])
        resp = api_client.get(
            url,
            headers=auth_header,
        )
        assert resp.status_code == 200
        body = json.loads(resp.text)

        db.refresh(connection_config_mysql)
        assert connection_config_mysql.last_test_timestamp is not None
        assert connection_config_mysql.last_test_succeeded is False
        assert body["test_status"] == "failed"
        assert "Operational Error connecting to mysql db." == body["failure_reason"]
        assert (
            body["msg"]
            == f"Test completed for ConnectionConfig with key: {connection_config_mysql.key}."
        )

    def test_connection_configuration_test(
        self,
        url,
        api_client: TestClient,
        db: Session,
        generate_auth_header,
        connection_config_mysql,
    ) -> None:
        assert connection_config_mysql.last_test_timestamp is None

        auth_header = generate_auth_header(scopes=[CONNECTION_READ])
        resp = api_client.get(
            url,
            headers=auth_header,
        )
        assert resp.status_code == 200
        body = json.loads(resp.text)

        assert (
            body["msg"]
            == f"Test completed for ConnectionConfig with key: {connection_config_mysql.key}."
        )
        assert body["failure_reason"] is None
        assert body["test_status"] == "succeeded"
        db.refresh(connection_config_mysql)
        assert connection_config_mysql.last_test_timestamp is not None
        assert connection_config_mysql.last_test_succeeded is True


@pytest.mark.integration_mysql
@pytest.mark.integration
class TestMySQLConnector:
    def test_mysql_db_connector(
        self,
        api_client: TestClient,
        db: Session,
        generate_auth_header,
        connection_config_mysql,
        mysql_example_secrets,
    ) -> None:
        connector = get_connector(connection_config_mysql)
        assert connector.__class__ == MySQLConnector

        client = connector.client()
        assert client.__class__ == Engine
        assert connector.test_connection() == ConnectionTestStatus.succeeded

        connection_config_mysql.secrets = {
            "url": str(
                URL.create(
                    "mysql+pymysql",
                    username=mysql_example_secrets["username"],
                    password=mysql_example_secrets["password"],
                    host=mysql_example_secrets["host"],
                    database=mysql_example_secrets["dbname"],
                )
            )
        }
        connection_config_mysql.save(db)
        connector = get_connector(connection_config_mysql)
        assert connector.test_connection() == ConnectionTestStatus.succeeded

        connection_config_mysql.secrets = {"host": "bad_host"}
        connection_config_mysql.save(db)
        connector = get_connector(connection_config_mysql)
        with pytest.raises(ConnectionException):
            connector.test_connection()


@pytest.mark.integration_mariadb
@pytest.mark.integration
class TestMariaDBConnectionPutSecretsAPI:
    @pytest.fixture(scope="function")
    def url(self, oauth_client, policy, connection_config_mariadb) -> str:
        return f"{V1_URL_PREFIX}{CONNECTIONS}/{connection_config_mariadb.key}/secret"

    def test_mariadb_db_connection_incorrect_secrets(
        self,
        api_client: TestClient,
        db: Session,
        generate_auth_header,
        connection_config_mariadb,
        url,
    ) -> None:
        auth_header = generate_auth_header(scopes=[CONNECTION_CREATE_OR_UPDATE])
        payload = {"host": "mariadb_example", "port": 1234, "dbname": "my_test_db"}
        resp = api_client.put(
            url,
            headers=auth_header,
            json=payload,
        )
        assert resp.status_code == 200
        body = json.loads(resp.text)
        assert (
            body["msg"]
            == f"Secrets updated for ConnectionConfig with key: {connection_config_mariadb.key}."
        )
        assert body["test_status"] == "failed"
        assert "Operational Error connecting to mariadb db." == body["failure_reason"]
        db.refresh(connection_config_mariadb)

        assert connection_config_mariadb.secrets == {
            "host": "mariadb_example",
            "port": 1234,
            "dbname": "my_test_db",
            "username": None,
            "password": None,
        }
        assert connection_config_mariadb.last_test_timestamp is not None
        assert connection_config_mariadb.last_test_succeeded is False

    def test_mariadb_db_connection_connect_with_components(
        self,
        url,
        api_client: TestClient,
        db: Session,
        generate_auth_header,
        connection_config_mariadb,
    ) -> None:
        payload = {
            "host": "mariadb_example",
            "dbname": "mariadb_example",
            "username": "mariadb_user",
            "password": "mariadb_pw",
        }

        auth_header = generate_auth_header(scopes=[CONNECTION_CREATE_OR_UPDATE])
        resp = api_client.put(
            url,
            headers=auth_header,
            json=payload,
        )
        assert resp.status_code == 200
        body = resp.json()

        assert (
            body["msg"]
            == f"Secrets updated for ConnectionConfig with key: {connection_config_mariadb.key}."
        )
        assert body["test_status"] == "succeeded"
        assert body["failure_reason"] is None
        db.refresh(connection_config_mariadb)
        assert connection_config_mariadb.secrets == {
            "host": "mariadb_example",
            "dbname": "mariadb_example",
            "username": "mariadb_user",
            "password": "mariadb_pw",
<<<<<<< HEAD
            "port": None,
=======
            "port": 3306,
>>>>>>> 959d26ce
        }
        assert connection_config_mariadb.last_test_timestamp is not None
        assert connection_config_mariadb.last_test_succeeded is True


@pytest.mark.integration_mariadb
@pytest.mark.integration
class TestMariaDBConnectionTestSecretsAPI:
    @pytest.fixture(scope="function")
    def url(self, oauth_client, policy, connection_config_mariadb) -> str:
        return f"{V1_URL_PREFIX}{CONNECTIONS}/{connection_config_mariadb.key}/test"

    def test_connection_configuration_test_not_authenticated(
        self,
        url,
        api_client: TestClient,
        db: Session,
        generate_auth_header,
        connection_config_mariadb,
    ) -> None:
        assert connection_config_mariadb.last_test_timestamp is None

        resp = api_client.get(url)
        assert resp.status_code == 401
        db.refresh(connection_config_mariadb)
        assert connection_config_mariadb.last_test_timestamp is None
        assert connection_config_mariadb.last_test_succeeded is None

    def test_connection_configuration_test_incorrect_scopes(
        self,
        url,
        api_client: TestClient,
        db: Session,
        generate_auth_header,
        connection_config_mariadb,
    ) -> None:
        assert connection_config_mariadb.last_test_timestamp is None

        auth_header = generate_auth_header(scopes=[STORAGE_READ])
        resp = api_client.get(
            url,
            headers=auth_header,
        )
        assert resp.status_code == 403
        db.refresh(connection_config_mariadb)
        assert connection_config_mariadb.last_test_timestamp is None
        assert connection_config_mariadb.last_test_succeeded is None

    def test_connection_configuration_test_failed_response(
        self,
        url,
        api_client: TestClient,
        db: Session,
        generate_auth_header,
        connection_config_mariadb,
    ) -> None:
        assert connection_config_mariadb.last_test_timestamp is None
        connection_config_mariadb.secrets = {
            "host": "invalid_host",
            "dbname": "mariadb_example",
        }
        connection_config_mariadb.save(db)

        auth_header = generate_auth_header(scopes=[CONNECTION_READ])
        resp = api_client.get(
            url,
            headers=auth_header,
        )
        assert resp.status_code == 200
        body = json.loads(resp.text)

        db.refresh(connection_config_mariadb)
        assert connection_config_mariadb.last_test_timestamp is not None
        assert connection_config_mariadb.last_test_succeeded is False
        assert body["test_status"] == "failed"
        assert "Operational Error connecting to mariadb db." == body["failure_reason"]
        assert (
            body["msg"]
            == f"Test completed for ConnectionConfig with key: {connection_config_mariadb.key}."
        )

    def test_connection_configuration_test(
        self,
        url,
        api_client: TestClient,
        db: Session,
        generate_auth_header,
        connection_config_mariadb,
    ) -> None:
        assert connection_config_mariadb.last_test_timestamp is None

        auth_header = generate_auth_header(scopes=[CONNECTION_READ])
        resp = api_client.get(
            url,
            headers=auth_header,
        )
        assert resp.status_code == 200
        body = json.loads(resp.text)

        assert (
            body["msg"]
            == f"Test completed for ConnectionConfig with key: {connection_config_mariadb.key}."
        )
        assert body["failure_reason"] is None
        assert body["test_status"] == "succeeded"
        db.refresh(connection_config_mariadb)
        assert connection_config_mariadb.last_test_timestamp is not None
        assert connection_config_mariadb.last_test_succeeded is True


@pytest.mark.integration_mariadb
@pytest.mark.integration
class TestMariaDBConnector:
    def test_mariadb_db_connector(
        self,
        api_client: TestClient,
        db: Session,
        generate_auth_header,
        connection_config_mariadb,
        mariadb_example_secrets,
    ) -> None:
        connector = get_connector(connection_config_mariadb)
        assert connector.__class__ == MariaDBConnector

        client = connector.client()
        assert client.__class__ == Engine
        assert connector.test_connection() == ConnectionTestStatus.succeeded

        connection_config_mariadb.secrets = {
            "url": str(
                URL.create(
                    "mariadb+pymysql",
                    username=mariadb_example_secrets["username"],
                    password=mariadb_example_secrets["password"],
                    host=mariadb_example_secrets["host"],
                    database=mariadb_example_secrets["dbname"],
                )
            )
        }
        connection_config_mariadb.save(db)
        connector = get_connector(connection_config_mariadb)
        assert connector.test_connection() == ConnectionTestStatus.succeeded

        connection_config_mariadb.secrets = {"host": "bad_host"}
        connection_config_mariadb.save(db)
        connector = get_connector(connection_config_mariadb)
        with pytest.raises(ConnectionException):
            connector.test_connection()


@pytest.mark.integration_mssql
@pytest.mark.integration
class TestMicrosoftSQLServerConnection:
    @pytest.fixture(scope="function")
    def url_put_secret(self, oauth_client, policy, connection_config_mssql) -> str:
        return f"{V1_URL_PREFIX}{CONNECTIONS}/{connection_config_mssql.key}/secret"

    def test_mssql_db_connection_incorrect_secrets(
        self,
        api_client: TestClient,
        db: Session,
        generate_auth_header,
        connection_config_mssql,
        url_put_secret,
    ) -> None:
        auth_header = generate_auth_header(scopes=[CONNECTION_CREATE_OR_UPDATE])
        payload = {
            "username": "sa",
            "password": "incorrect",
            "host": "mssql_example",
            "port": 1433,
            "dbname": "mssql_example",
        }
        resp = api_client.put(
            url_put_secret,
            headers=auth_header,
            json=payload,
        )
        assert resp.status_code == 200
        body = json.loads(resp.text)
        assert (
            body["msg"]
            == f"Secrets updated for ConnectionConfig with key: {connection_config_mssql.key}."
        )
        assert body["test_status"] == "failed"
        assert "Operational Error connecting to mssql db." == body["failure_reason"]
        db.refresh(connection_config_mssql)

        assert connection_config_mssql.secrets == {
            "username": "sa",
            "password": "incorrect",
            "host": "mssql_example",
            "port": 1433,
            "dbname": "mssql_example",
        }
        assert connection_config_mssql.last_test_timestamp is not None
        assert connection_config_mssql.last_test_succeeded is False

    def test_mssql_db_connection_connect_with_components(
        self,
        url_put_secret,
        api_client: TestClient,
        db: Session,
        generate_auth_header,
        connection_config_mssql,
    ) -> None:
        payload = {
            "username": "sa",
            "password": "Mssql_pw1",
            "host": "mssql_example",
            "port": 1433,
            "dbname": "mssql_example",
        }

        auth_header = generate_auth_header(scopes=[CONNECTION_CREATE_OR_UPDATE])
        resp = api_client.put(
            url_put_secret,
            headers=auth_header,
            json=payload,
        )
        assert resp.status_code == 200
        body = resp.json()

        assert (
            body["msg"]
            == f"Secrets updated for ConnectionConfig with key: {connection_config_mssql.key}."
        )
        assert body["test_status"] == "succeeded"
        assert body["failure_reason"] is None
        db.refresh(connection_config_mssql)
        assert connection_config_mssql.secrets == {
            "username": "sa",
            "password": "Mssql_pw1",
            "host": "mssql_example",
            "port": 1433,
            "dbname": "mssql_example",
        }
        assert connection_config_mssql.last_test_timestamp is not None
        assert connection_config_mssql.last_test_succeeded is True

    @pytest.fixture(scope="function")
    def url_test_secrets(self, oauth_client, policy, connection_config_mssql) -> str:
        return f"{V1_URL_PREFIX}{CONNECTIONS}/{connection_config_mssql.key}/test"

    def test_connection_configuration_test_not_authenticated(
        self,
        url_test_secrets,
        api_client: TestClient,
        db: Session,
        generate_auth_header,
        connection_config_mssql,
    ) -> None:
        assert connection_config_mssql.last_test_timestamp is None

        resp = api_client.get(url_test_secrets)
        assert resp.status_code == 401
        db.refresh(connection_config_mssql)
        assert connection_config_mssql.last_test_timestamp is None
        assert connection_config_mssql.last_test_succeeded is None

    def test_connection_configuration_test_incorrect_scopes(
        self,
        url_test_secrets,
        api_client: TestClient,
        db: Session,
        generate_auth_header,
        connection_config_mssql,
    ) -> None:
        assert connection_config_mssql.last_test_timestamp is None

        auth_header = generate_auth_header(scopes=[STORAGE_READ])
        resp = api_client.get(
            url_test_secrets,
            headers=auth_header,
        )
        assert resp.status_code == 403
        db.refresh(connection_config_mssql)
        assert connection_config_mssql.last_test_timestamp is None
        assert connection_config_mssql.last_test_succeeded is None

    def test_connection_configuration_test_failed_response(
        self,
        url_test_secrets,
        api_client: TestClient,
        db: Session,
        generate_auth_header,
        connection_config_mssql,
    ) -> None:
        assert connection_config_mssql.last_test_timestamp is None
        connection_config_mssql.secrets = {
            "host": "invalid_host",
            "username": "sa",
            "password": "Mssql_pw1",
            "dbname": "mssql_example",
        }
        connection_config_mssql.save(db)

        auth_header = generate_auth_header(scopes=[CONNECTION_READ])
        resp = api_client.get(
            url_test_secrets,
            headers=auth_header,
        )
        assert resp.status_code == 200
        body = json.loads(resp.text)

        db.refresh(connection_config_mssql)
        assert connection_config_mssql.last_test_timestamp is not None
        assert connection_config_mssql.last_test_succeeded is False
        assert body["test_status"] == "failed"
        assert "Operational Error connecting to mssql db." == body["failure_reason"]
        assert (
            body["msg"]
            == f"Test completed for ConnectionConfig with key: {connection_config_mssql.key}."
        )

    def test_connection_configuration_test(
        self,
        url_test_secrets,
        api_client: TestClient,
        db: Session,
        generate_auth_header,
        connection_config_mssql,
    ) -> None:
        assert connection_config_mssql.last_test_timestamp is None

        auth_header = generate_auth_header(scopes=[CONNECTION_READ])
        resp = api_client.get(
            url_test_secrets,
            headers=auth_header,
        )
        assert resp.status_code == 200
        body = json.loads(resp.text)

        assert (
            body["msg"]
            == f"Test completed for ConnectionConfig with key: {connection_config_mssql.key}."
        )
        assert body["failure_reason"] is None
        assert body["test_status"] == "succeeded"
        db.refresh(connection_config_mssql)
        assert connection_config_mssql.last_test_timestamp is not None
        assert connection_config_mssql.last_test_succeeded is True

    def test_mssql_db_connector(
        self,
        api_client: TestClient,
        db: Session,
        generate_auth_header,
        connection_config_mssql,
        mssql_example_secrets,
    ) -> None:
        connector = get_connector(connection_config_mssql)
        assert connector.__class__ == MicrosoftSQLServerConnector

        client = connector.client()
        assert client.__class__ == Engine
        assert connector.test_connection() == ConnectionTestStatus.succeeded

        connection_config_mssql.secrets = {
            "url": str(
                URL.create(
                    "mssql+pymssql",
                    username=mssql_example_secrets["username"],
                    password=mssql_example_secrets["password"],
                    host=mssql_example_secrets["host"],
                    database=mssql_example_secrets["dbname"],
                )
            )
        }
        connection_config_mssql.save(db)
        connector = get_connector(connection_config_mssql)
        assert connector.test_connection() == ConnectionTestStatus.succeeded

        connection_config_mssql.secrets = {"host": "bad_host"}
        connection_config_mssql.save(db)
        connector = get_connector(connection_config_mssql)
        with pytest.raises(ConnectionException):
            connector.test_connection()


@pytest.mark.integration_mongodb
@pytest.mark.integration
class TestMongoConnector:
    def test_mongo_db_connector(
        self,
        api_client: TestClient,
        db: Session,
        generate_auth_header,
        mongo_connection_config,
        mongo_example_secrets,
    ) -> None:
        connector = get_connector(mongo_connection_config)
        assert connector.__class__ == MongoDBConnector

        client = connector.client()
        assert client.__class__ == MongoClient
        assert connector.test_connection() == ConnectionTestStatus.succeeded

        mongo_connection_config.secrets = {
            "url": str(
                URL.create(
                    "mongodb",
                    username=mongo_example_secrets["username"],
                    password=mongo_example_secrets["password"],
                    host=mongo_example_secrets["host"],
                    database=mongo_example_secrets["defaultauthdb"],
                )
            )
        }
        mongo_connection_config.save(db)
        connector = get_connector(mongo_connection_config)
        assert connector.test_connection() == ConnectionTestStatus.succeeded

        mongo_connection_config.secrets = {
            "host": "bad_host",
            "username": "mongo_user",
            "password": "mongo_pass",
            "defaultauthdb": "mongo_test",
        }
        mongo_connection_config.save(db)
        connector = get_connector(mongo_connection_config)
        with pytest.raises(ConnectionException):
            connector.test_connection()


@pytest.mark.integration_mongodb
@pytest.mark.integration
class TestMongoConnectionPutSecretsAPI:
    @pytest.fixture(scope="function")
    def url(self, oauth_client: ClientDetail, policy, mongo_connection_config) -> str:
        return f"{V1_URL_PREFIX}{CONNECTIONS}/{mongo_connection_config.key}/secret"

    def test_mongo_db_connection_incorrect_secrets(
        self,
        url,
        api_client: TestClient,
        db: Session,
        generate_auth_header,
        mongo_connection_config,
    ) -> None:
        auth_header = generate_auth_header(scopes=[CONNECTION_CREATE_OR_UPDATE])
        payload = {
            "host": "incorrect_host",
            "port": 1234,
            "username": "mongo_user",
            "password": "mongo_pass",
            "defaultauthdb": "mongo_test",
        }
        resp = api_client.put(
            url,
            headers=auth_header,
            json=payload,
        )
        assert resp.status_code == 200
        body = json.loads(resp.text)
        assert (
            body["msg"]
            == f"Secrets updated for ConnectionConfig with key: {mongo_connection_config.key}."
        )
        assert body["test_status"] == "failed"
        assert (
            "Server Selection Timeout Error connecting to MongoDB."
            == body["failure_reason"]
        )
        db.refresh(mongo_connection_config)

        assert mongo_connection_config.secrets == {
            "host": "incorrect_host",
            "port": 1234,
            "username": "mongo_user",
            "password": "mongo_pass",
            "defaultauthdb": "mongo_test",
        }
        assert mongo_connection_config.last_test_timestamp is not None
        assert mongo_connection_config.last_test_succeeded is False

    def test_mongo_db_connection_connect_with_components(
        self,
        url,
        api_client: TestClient,
        db: Session,
        generate_auth_header,
        mongo_connection_config,
    ) -> None:
        payload = {
            "host": "mongodb_example",
            "defaultauthdb": "mongo_test",
            "username": "mongo_user",
            "password": "mongo_pass",
        }

        auth_header = generate_auth_header(scopes=[CONNECTION_CREATE_OR_UPDATE])
        resp = api_client.put(
            url,
            headers=auth_header,
            json=payload,
        )
        assert resp.status_code == 200
        body = json.loads(resp.text)

        assert (
            body["msg"]
            == f"Secrets updated for ConnectionConfig with key: {mongo_connection_config.key}."
        )
        assert body["test_status"] == "succeeded"
        assert body["failure_reason"] is None
        db.refresh(mongo_connection_config)
        assert mongo_connection_config.secrets == {
            "host": "mongodb_example",
            "defaultauthdb": "mongo_test",
            "username": "mongo_user",
            "password": "mongo_pass",
<<<<<<< HEAD
            "port": None,
=======
            "port": 27017,
>>>>>>> 959d26ce
        }
        assert mongo_connection_config.last_test_timestamp is not None
        assert mongo_connection_config.last_test_succeeded is True


@pytest.mark.integration_saas
@pytest.mark.integration_mailchimp
class TestSaaSConnectionPutSecretsAPI:
    @pytest.fixture(scope="function")
    def url(
        self, oauth_client: ClientDetail, policy, mailchimp_connection_config
    ) -> str:
        return f"{V1_URL_PREFIX}{CONNECTIONS}/{mailchimp_connection_config.key}/secret"

    def test_saas_connection_incorrect_secrets(
        self,
        api_client: TestClient,
        db: Session,
        generate_auth_header,
        mailchimp_connection_config,
        url,
    ):
        auth_header = generate_auth_header(scopes=[CONNECTION_CREATE_OR_UPDATE])
        payload = {"domain": "can", "username": "someone", "api_key": "letmein"}
        resp = api_client.put(
            url,
            headers=auth_header,
            json=payload,
        )
        assert resp.status_code == 200

        body = json.loads(resp.text)
        assert (
            body["msg"]
            == f"Secrets updated for ConnectionConfig with key: {mailchimp_connection_config.key}."
        )
        assert body["test_status"] == "failed"
        assert (
            f"Operational Error connecting to '{mailchimp_connection_config.key}'"
            in body["failure_reason"]
        )

        db.refresh(mailchimp_connection_config)
        assert mailchimp_connection_config.secrets == {
            "domain": "can",
            "username": "someone",
            "api_key": "letmein",
        }
        assert mailchimp_connection_config.last_test_timestamp is not None
        assert mailchimp_connection_config.last_test_succeeded is False

    def test_saas_connection_connect_with_components(
        self,
        url,
        api_client: TestClient,
        db: Session,
        generate_auth_header,
        mailchimp_connection_config,
    ):
        auth_header = generate_auth_header(scopes=[CONNECTION_CREATE_OR_UPDATE])
        payload = mailchimp_connection_config.secrets
        resp = api_client.put(
            url,
            headers=auth_header,
            json=payload,
        )
        assert resp.status_code == 200

        body = json.loads(resp.text)
        assert (
            body["msg"]
            == f"Secrets updated for ConnectionConfig with key: {mailchimp_connection_config.key}."
        )
        assert body["test_status"] == "succeeded"
        assert body["failure_reason"] is None

        db.refresh(mailchimp_connection_config)
        assert mailchimp_connection_config.secrets == payload
        assert mailchimp_connection_config.last_test_timestamp is not None
        assert mailchimp_connection_config.last_test_succeeded is True

    def test_saas_connection_connect_missing_secrets(
        self,
        url,
        api_client: TestClient,
        generate_auth_header,
        saas_example_secrets,
    ):
        auth_header = generate_auth_header(scopes=[CONNECTION_CREATE_OR_UPDATE])
        payload = {
            "domain": saas_example_secrets["domain"],
            "username": saas_example_secrets["username"],
        }
        resp = api_client.put(
            url,
            headers=auth_header,
            json=payload,
        )
        assert resp.status_code == 422

        body = json.loads(resp.text)
        assert body["detail"][0]["msg"] == "field required"

    def test_saas_connection_connect_with_extra_secrets(
        self,
        url,
        api_client: TestClient,
        generate_auth_header,
        mailchimp_connection_config,
    ):
        auth_header = generate_auth_header(scopes=[CONNECTION_CREATE_OR_UPDATE])
        payload = {**mailchimp_connection_config.secrets, "extra": "junk"}
        resp = api_client.put(
            url,
            headers=auth_header,
            json=payload,
        )
        assert resp.status_code == 422

        body = json.loads(resp.text)
        assert body["detail"][0]["msg"] == "extra fields not permitted"


@pytest.mark.integration_saas
@pytest.mark.integration_mailchimp
class TestSaaSConnectionTestSecretsAPI:
    @pytest.fixture(scope="function")
    def url(
        self,
        oauth_client: ClientDetail,
        policy,
        mailchimp_connection_config,
        mailchimp_dataset_config,
    ) -> str:
        return f"{V1_URL_PREFIX}{CONNECTIONS}/{mailchimp_connection_config.key}/test"

    def test_connection_configuration_test_not_authenticated(
        self,
        url,
        api_client: TestClient,
        db: Session,
        generate_auth_header,
        mailchimp_connection_config,
    ):
        assert mailchimp_connection_config.last_test_timestamp is None

        resp = api_client.get(url)
        assert resp.status_code == 401

        db.refresh(mailchimp_connection_config)
        assert mailchimp_connection_config.last_test_timestamp is None
        assert mailchimp_connection_config.last_test_succeeded is None

    def test_connection_configuration_test_incorrect_scopes(
        self,
        url,
        api_client: TestClient,
        db: Session,
        generate_auth_header,
        mailchimp_connection_config,
    ):
        assert mailchimp_connection_config.last_test_timestamp is None

        auth_header = generate_auth_header(scopes=[STORAGE_READ])
        resp = api_client.get(
            url,
            headers=auth_header,
        )
        assert resp.status_code == 403

        db.refresh(mailchimp_connection_config)
        assert mailchimp_connection_config.last_test_timestamp is None
        assert mailchimp_connection_config.last_test_succeeded is None

    def test_connection_configuration_test_failed_response(
        self,
        url,
        api_client: TestClient,
        db: Session,
        generate_auth_header,
        mailchimp_connection_config,
    ):
        assert mailchimp_connection_config.last_test_timestamp is None

        mailchimp_connection_config.secrets = {"domain": "invalid_domain"}
        mailchimp_connection_config.save(db)
        auth_header = generate_auth_header(scopes=[CONNECTION_READ])
        resp = api_client.get(
            url,
            headers=auth_header,
        )
        assert resp.status_code == 200

        body = json.loads(resp.text)
        assert body["test_status"] == "failed"
        assert (
            f"Operational Error connecting to '{mailchimp_connection_config.key}'"
            in body["failure_reason"]
        )
        assert (
            body["msg"]
            == f"Test completed for ConnectionConfig with key: {mailchimp_connection_config.key}."
        )

        db.refresh(mailchimp_connection_config)
        assert mailchimp_connection_config.last_test_timestamp is not None
        assert mailchimp_connection_config.last_test_succeeded is False

    def test_connection_configuration_test(
        self,
        url,
        api_client: TestClient,
        db: Session,
        generate_auth_header,
        mailchimp_connection_config,
    ):
        assert mailchimp_connection_config.last_test_timestamp is None

        auth_header = generate_auth_header(scopes=[CONNECTION_READ])
        resp = api_client.get(
            url,
            headers=auth_header,
        )
        assert resp.status_code == 200

        body = json.loads(resp.text)
        assert (
            body["msg"]
            == f"Test completed for ConnectionConfig with key: {mailchimp_connection_config.key}."
        )
        assert body["failure_reason"] is None
        assert body["test_status"] == "succeeded"

        db.refresh(mailchimp_connection_config)
        assert mailchimp_connection_config.last_test_timestamp is not None
        assert mailchimp_connection_config.last_test_succeeded is True


@pytest.mark.integration_saas
@pytest.mark.integration_mailchimp
class TestSaasConnectorIntegration:
    def test_saas_connector(
        self, db: Session, mailchimp_connection_config, mailchimp_dataset_config
    ):
        connector = get_connector(mailchimp_connection_config)
        assert connector.__class__ == SaaSConnector

        # We can't create a saas connector client outside the context of a request
        assert connector.test_connection() == ConnectionTestStatus.succeeded

        mailchimp_connection_config.secrets = {"domain": "bad_host"}
        mailchimp_connection_config.save(db)
        connector = get_connector(mailchimp_connection_config)
        with pytest.raises(ConnectionException):
            connector.test_connection()<|MERGE_RESOLUTION|>--- conflicted
+++ resolved
@@ -344,11 +344,7 @@
             "dbname": "mysql_example",
             "username": "mysql_user",
             "password": "mysql_pw",
-<<<<<<< HEAD
-            "port": None,
-=======
             "port": 3306,
->>>>>>> 959d26ce
         }
         assert connection_config_mysql.last_test_timestamp is not None
         assert connection_config_mysql.last_test_succeeded is True
@@ -577,11 +573,7 @@
             "dbname": "mariadb_example",
             "username": "mariadb_user",
             "password": "mariadb_pw",
-<<<<<<< HEAD
-            "port": None,
-=======
             "port": 3306,
->>>>>>> 959d26ce
         }
         assert connection_config_mariadb.last_test_timestamp is not None
         assert connection_config_mariadb.last_test_succeeded is True
@@ -1094,11 +1086,7 @@
             "defaultauthdb": "mongo_test",
             "username": "mongo_user",
             "password": "mongo_pass",
-<<<<<<< HEAD
-            "port": None,
-=======
             "port": 27017,
->>>>>>> 959d26ce
         }
         assert mongo_connection_config.last_test_timestamp is not None
         assert mongo_connection_config.last_test_succeeded is True
