--- conflicted
+++ resolved
@@ -284,6 +284,7 @@
             tcf_contents.tcf_vendor_relationships[0].description
             == "My TCF System Description"
         )
+
         # assert some additional TCF attributes are set to their defaults here - this is where they belong!
         assert tcf_contents.tcf_vendor_relationships[0].cookie_max_age_seconds is None
         assert tcf_contents.tcf_vendor_relationships[0].uses_cookies is False
@@ -341,16 +342,6 @@
             == "My TCF System Description"
         )
 
-<<<<<<< HEAD
-        # assert some additional TCF attributes are set to their defaults here
-        assert tcf_contents.tcf_vendor_consents[0].cookie_max_age_seconds is None
-        assert tcf_contents.tcf_vendor_consents[0].uses_cookies is False
-        assert tcf_contents.tcf_vendor_consents[0].uses_non_cookie_access is False
-        assert tcf_contents.tcf_vendor_consents[0].cookie_refresh is False
-        assert (
-            tcf_contents.tcf_vendor_consents[0].legitimate_interest_disclosure_url
-            is None
-=======
         # assert some additional TCF attributes are NOT set on the consents object - only on VendorRelationships
         assert not hasattr(
             tcf_contents.tcf_vendor_consents[0], "cookie_max_age_seconds"
@@ -358,7 +349,6 @@
         assert not hasattr(tcf_contents.tcf_vendor_consents[0], "uses_cookies")
         assert not hasattr(
             tcf_contents.tcf_vendor_consents[0], "legitimate_interest_disclosure_url"
->>>>>>> 4aec3726
         )
 
         assert len(tcf_contents.tcf_vendor_consents[0].purpose_consents) == 1
@@ -370,88 +360,8 @@
             tcf_contents.tcf_vendor_relationships[0].description
             == "My TCF System Description"
         )
-<<<<<<< HEAD
-        # assert some additional TCF attributes are set to their defaults here
-        assert tcf_contents.tcf_vendor_relationships[0].cookie_max_age_seconds is None
-        assert tcf_contents.tcf_vendor_relationships[0].uses_cookies is False
-        assert tcf_contents.tcf_vendor_relationships[0].uses_non_cookie_access is False
-        assert tcf_contents.tcf_vendor_relationships[0].cookie_refresh is False
-        assert (
-            tcf_contents.tcf_vendor_relationships[0].legitimate_interest_disclosure_url
-            is None
-        )
-        assert len(tcf_contents.tcf_vendor_relationships[0].special_purposes) == 1
-        assert tcf_contents.tcf_vendor_relationships[0].special_purposes[0].id == 1
-
-    def test_system_exists_with_tcf_purpose_and_vendor_including_tcf_fields_set(
-        self, db, tcf_system
-    ):
-        """System has vendor id so we return preferences against a "vendor" instead of the system
-
-        Vendor has some TCF-specific attributes set, ensure they are being surfaced properly in the overlay.
-        """
-        tcf_system.cookie_max_age_seconds = 31536000
-        tcf_system.uses_cookies = True
-        tcf_system.cookie_refresh = True
-        tcf_system.uses_non_cookie_access = True
-        tcf_system.legitimate_interest_disclosure_url = "http://test.com/disclosure_url"
-        tcf_system.save(db)
-
-        tcf_contents = get_tcf_contents(db)
-        assert_length_of_tcf_sections(
-            tcf_contents,
-            p_c_len=1,
-            p_li_len=0,
-            f_len=0,
-            sp_len=1,
-            sf_len=0,
-            v_c_len=1,
-            v_li_len=0,
-            v_r_len=1,
-            s_c_len=0,
-            s_li_len=0,
-            s_r_len=0,
-        )
-
-        assert tcf_contents.tcf_purpose_consents[0].id == 8
-        assert tcf_contents.tcf_purpose_consents[0].data_uses == [
-            "analytics.reporting.content_performance"
-        ]
-        assert tcf_contents.tcf_purpose_consents[0].vendors == [
-            EmbeddedVendor(id="sendgrid", name="TCF System Test")
-        ]
-
-        assert tcf_contents.tcf_vendor_consents[0].id == "sendgrid"
-        assert tcf_contents.tcf_vendor_consents[0].name == "TCF System Test"
-        assert (
-            tcf_contents.tcf_vendor_consents[0].description
-            == "My TCF System Description"
-        )
-
-        # assert some additional TCF attributes are set to their defaults here
-        assert tcf_contents.tcf_vendor_consents[0].cookie_max_age_seconds == 31536000
-        assert tcf_contents.tcf_vendor_consents[0].uses_cookies is True
-        assert tcf_contents.tcf_vendor_consents[0].uses_non_cookie_access is True
-        assert tcf_contents.tcf_vendor_consents[0].cookie_refresh is True
-        assert (
-            tcf_contents.tcf_vendor_consents[0].legitimate_interest_disclosure_url
-            == "http://test.com/disclosure_url"
-        )
-
-        assert len(tcf_contents.tcf_vendor_consents[0].purpose_consents) == 1
-        assert tcf_contents.tcf_vendor_consents[0].purpose_consents[0].id == 8
-
-        assert tcf_contents.tcf_vendor_relationships[0].id == "sendgrid"
-        assert tcf_contents.tcf_vendor_relationships[0].name == "TCF System Test"
-        assert (
-            tcf_contents.tcf_vendor_relationships[0].description
-            == "My TCF System Description"
-        )
-        # assert some additional TCF attributes are set to their defaults here
-=======
 
         # assert some additional TCF attributes are being populated properly based on the System record
->>>>>>> 4aec3726
         assert (
             tcf_contents.tcf_vendor_relationships[0].cookie_max_age_seconds == 31536000
         )
