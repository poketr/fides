import pytest

from fides.api.common_exceptions import FidesopsException
from fides.api.graph.config import (
    Collection,
    FieldAddress,
    FieldPath,
    GraphDataset,
    ObjectField,
    ScalarField,
)
from fides.api.util.saas_util import (
    assign_placeholders,
    merge_datasets,
    replace_version,
    unflatten_dict,
)


class TestMergeDatasets:
    """
    Multiple scenarios for merging SaaS config references with SaaS datasets.

    SaaS datasets will not contain references and serve only as a definition
    of available data from the given SaaS connector. Any references to other datasets
    will be provided by the SaaS config.
    """

    def test_add_identity(self):
        """Augment a SaaS dataset collection with an identity reference"""

        saas_dataset = GraphDataset(
            name="saas_dataset",
            collections=[
                Collection(
                    name="member",
                    fields=[
                        ScalarField(name="list_id"),
                    ],
                )
            ],
            connection_key="connection_key",
        )

        saas_config = GraphDataset(
            name="saas_config",
            collections=[
                Collection(
                    name="member",
                    fields=[
                        ScalarField(name="query", identity="email"),
                    ],
                )
            ],
            connection_key="connection_key",
        )

        merged_dataset = merge_datasets(saas_dataset, saas_config)
        collection = merged_dataset.collections[0]
        assert len(collection.fields) == 2

        list_id_field = collection.top_level_field_dict[FieldPath("list_id")]
        assert len(list_id_field.references) == 0
        query_field = collection.top_level_field_dict[FieldPath("query")]
        assert len(query_field.references) == 0
        assert query_field.identity == "email"

    @pytest.mark.unit_saas
    def test_add_reference(self):
        """Augment a SaaS dataset collection with a dataset reference"""

        saas_dataset = GraphDataset(
            name="saas_dataset",
            collections=[
                Collection(
                    name="conversations",
                    fields=[
                        ScalarField(name="campaign_id"),
                    ],
                )
            ],
            connection_key="connection_key",
        )

        saas_config = GraphDataset(
            name="saas_config",
            collections=[
                Collection(
                    name="conversations",
                    fields=[
                        ScalarField(
                            name="conversation_id",
                            references=[
                                (
                                    FieldAddress(
                                        "saas_connector", "member", "unique_email_id"
                                    ),
                                    "from",
                                )
                            ],
                        ),
                    ],
                )
            ],
            connection_key="connection_key",
        )

        merged_dataset = merge_datasets(saas_dataset, saas_config)
        collection = merged_dataset.collections[0]
        assert len(collection.fields) == 2

        campaign_id_field = collection.top_level_field_dict[FieldPath("campaign_id")]
        assert len(campaign_id_field.references) == 0

        conversation_id_field = collection.top_level_field_dict[
            FieldPath("conversation_id")
        ]
        assert len(conversation_id_field.references) == 1
        assert conversation_id_field.references[0] == (
            FieldAddress("saas_connector", "member", "unique_email_id"),
            "from",
        )

    @pytest.mark.unit_saas
    def test_add_with_object_fields(self):
        """Verify complex SaaS dataset fields are preserved after merging"""
        saas_dataset = GraphDataset(
            name="saas_dataset",
            collections=[
                Collection(
                    name="member",
                    fields=[
                        ObjectField(
                            name="name",
                            fields={
                                "first": ScalarField(name="first"),
                                "last": ScalarField(name="last"),
                            },
                        )
                    ],
                )
            ],
            connection_key="connection_key",
        )

        saas_config = GraphDataset(
            name="saas_config",
            collections=[
                Collection(
                    name="member",
                    fields=[
                        ScalarField(name="query", identity="email"),
                    ],
                )
            ],
            connection_key="connection_key",
        )

        merged_dataset = merge_datasets(saas_dataset, saas_config)
        collection = merged_dataset.collections[0]
        assert len(collection.fields) == 2

        query_field = collection.top_level_field_dict[FieldPath("query")]
        assert len(query_field.references) == 0
        assert query_field.identity == "email"
        name_field = collection.top_level_field_dict[FieldPath("name")]
        assert isinstance(name_field, ObjectField)
        assert len(name_field.fields) == 2

    @pytest.mark.unit_saas
    def test_merge_same_scalar_field(self):
        """Merge two scalar fields between datsets with the same collection/field name"""
        saas_dataset = GraphDataset(
            name="saas_dataset",
            collections=[
                Collection(
                    name="conversations",
                    fields=[
                        ScalarField(name="query"),
                    ],
                )
            ],
            connection_key="connection_key",
        )

        saas_config = GraphDataset(
            name="saas_config",
            collections=[
                Collection(
                    name="conversations",
                    fields=[
                        ScalarField(
                            name="query",
                            references=[
                                (
                                    FieldAddress(
                                        "saas_connector", "member", "unique_email_id"
                                    ),
                                    "from",
                                )
                            ],
                        ),
                    ],
                )
            ],
            connection_key="connection_key",
        )
        merged_dataset = merge_datasets(saas_dataset, saas_config)
        collection = merged_dataset.collections[0]
        assert len(collection.fields) == 1
        assert len(collection.fields[0].references) == 1

    @pytest.mark.unit_saas
    def test_merge_same_object_field(self):
        """Merge a scalar and object field between datsets with the same collection/field name"""
        saas_dataset = GraphDataset(
            name="saas_dataset",
            collections=[
                Collection(
                    name="member",
                    fields=[
                        ObjectField(
                            name="name",
                            fields={
                                "first": ScalarField(name="first"),
                                "last": ScalarField(name="last"),
                            },
                        )
                    ],
                )
            ],
            connection_key="connection_key",
        )

        saas_config = GraphDataset(
            name="saas_config",
            collections=[
                Collection(
                    name="member",
                    fields=[
                        ScalarField(name="name", identity="email"),
                    ],
                )
            ],
            connection_key="connection_key",
        )

        merged_dataset = merge_datasets(saas_dataset, saas_config)
        collection = merged_dataset.collections[0]
        assert len(collection.fields) == 1
        name_field = collection.top_level_field_dict[FieldPath("name")]
        assert isinstance(name_field, ObjectField)
        assert len(name_field.fields) == 2
        assert name_field.identity == "email"


class TestAssignPlaceholders:
    def test_string_value(self):
        assert assign_placeholders("domain", {}) == "domain"

    def test_int_value(self):
        assert assign_placeholders(100, {}) == 100

    def test_none_value(self):
        assert assign_placeholders(None, {}) == None

    def test_single_placeholder_with_string_value(self):
        assert assign_placeholders("<access_key>", {"access_key": "123"}) == "123"

    def test_single_placeholder_with_empty_string_value(self):
        assert (
            assign_placeholders(
                "{<masked_object_fields>}", {"masked_object_fields": ""}
            )
            == "{}"
        )

    def test_single_placeholder_with_int_value(self):
        assert assign_placeholders("<page_size>", {"page_size": 10}) == "10"

    def test_multiple_string_placeholders(self):
        assert (
            assign_placeholders("/v1/<org>/<project>", {"org": "abc", "project": "123"})
            == "/v1/abc/123"
        )

    def test_multiple_int_placeholders(self):
        assert (
            assign_placeholders(
                "/user/<user_id>/order/<order_id>", {"user_id": 1, "order_id": 2}
            )
            == "/user/1/order/2"
        )

    def test_multiple_mixed_placeholders(self):
        assert (
            assign_placeholders(
                "/user/<user_id>/order/<order_id>", {"user_id": "abc", "order_id": 1}
            )
            == "/user/abc/order/1"
        )
        assert (
            assign_placeholders(
                "/user/<user_id>/order/<order_id>", {"user_id": 1, "order_id": "abc"}
            )
            == "/user/1/order/abc"
        )

    def test_placeholder_value_not_found(self):
        # we return null if any placeholder cannot be found,
        # we let the caller decide if this is allowed or should be considered an error
        assert assign_placeholders("<access_key>", {}) == None

    def test_second_placeholder_not_found(self):
        # verify that the original value is not mutated if we are only able to do a partial replacement
        value = "/user/<user_id>/order/<order_id>"
        assert assign_placeholders(value, {"user_id": 1}) == None
        assert value == "/user/<user_id>/order/<order_id>"

    def test_regex_is_not_greedy(self):
        assert assign_placeholders("<<access>>", {"access": "letmein"}) == "<letmein>"
        assert assign_placeholders("<access>>>", {"access": "letmein"}) == "letmein>>"
        assert assign_placeholders("<<<access>", {"access": "letmein"}) == "<<letmein"
        assert (
            assign_placeholders(
                "<outer>leaveithere<placeholders>", {"outer": "|", "placeholders": "|"}
            )
            == "|leaveithere|"
        )

    def test_json_string_with_mandatory_placeholder(self):
        json_str = '{"name": "<name>", "age": <age>}'
        assert (
            assign_placeholders(json_str, {"name": "John", "age": 30})
            == '{"name": "John", "age": 30}'
        )

    def test_json_string_with_missing_mandatory_placeholder(self):
        json_str = '{"name": "<name>", "age": <age>}'
        assert assign_placeholders(json_str, {"name": "John"}) is None

    def test_json_string_with_optional_placeholder(self):
        json_str = '{"name": "<name>", "address": "<address?>"}'
        assert (
            assign_placeholders(json_str, {"name": "John"})
            == '{"name": "John", "address": null}'
        )
        assert (
            assign_placeholders(json_str, {"name": "John", "address": "123 Main St"})
            == '{"name": "John", "address": "123 Main St"}'
        )

    def test_json_string_with_mixed_placeholders(self):
        json_str = '{"name": "<name>", "age": <age>, "address": "<address?>"}'
        assert (
            assign_placeholders(json_str, {"name": "John", "age": 30})
            == '{"name": "John", "age": 30, "address": null}'
        )
        assert (
            assign_placeholders(
                json_str, {"name": "John", "age": 30, "address": "123 Main St"}
            )
            == '{"name": "John", "age": 30, "address": "123 Main St"}'
        )

    def test_json_string_with_nested_placeholders(self):
        json_str = '{"user": {"name": "<name>", "age": <age>, "credentials": {"token": "<token?>", "expiry": "<expiry?>"}}}'
        params = {
            "name": "John",
            "age": 30,
            "token": "abc123",
        }
        assert (
            assign_placeholders(json_str, params)
            == '{"user": {"name": "John", "age": 30, "credentials": {"token": "abc123", "expiry": null}}}'
        )

    def test_complex_json_string(self):
        json_str = '{"users": [{"name": "<name1>"}, {"name": "<name2?>"}], "metadata": {"count": <count>}}'
        params = {"name1": "John", "count": 2}
        assert (
            assign_placeholders(json_str, params)
            == '{"users": [{"name": "John"}, {"name": null}], "metadata": {"count": 2}}'
        )

    def test_dot_delimited_placeholder(self):
        assert (
            assign_placeholders(
                '{"user": {"name": "<user.name>"}}', {"user": {"name": "Alice"}}
            )
            == '{"user": {"name": "Alice"}}'
        )

    def test_dot_delimited_placeholder_with_int(self):
        assert (
            assign_placeholders('{"user": {"age": <user.age>}}', {"user": {"age": 30}})
            == '{"user": {"age": 30}}'
        )

    def test_multiple_dot_delimited_placeholders(self):
        assert (
            assign_placeholders(
                '{"user": {"name": "<user.name>", "age": <user.age>}}',
                {"user": {"name": "Bob", "age": 25}},
            )
            == '{"user": {"name": "Bob", "age": 25}}'
        )

    def test_optional_dot_delimited_placeholder_present(self):
        assert (
            assign_placeholders(
                '{"user": {"name": "<user.name?>", "age": <user.age>}}',
                {"user": {"name": "Eve", "age": 28}},
            )
            == '{"user": {"name": "Eve", "age": 28}}'
        )

    def test_optional_dot_delimited_placeholder_missing(self):
        assert (
            assign_placeholders(
                '{"user": {"name": "<user.name?>", "age": <user.age>}}',
                {"user": {"age": 28}},
            )
            == '{"user": {"name": null, "age": 28}}'
        )

    def test_dot_delimited_placeholder_missing(self):
        assert (
            assign_placeholders(
                '{"user": {"name": "<user.name>", "age": <user.age>}}',
                {"user": {"age": 28}},
            )
            == None
        )

    def test_replacing_with_object_values(self):
        assert (
            assign_placeholders(
                "{<all_object_fields>}",
                {"all_object_fields": {"age": 28, "name": "Bob"}},
            )
            == '{"age": 28, "name": "Bob"}'
        )


class TestUnflattenDict:
    def test_empty_dict(self):
        assert unflatten_dict({}) == {}

    def test_empty_dict_value(self):
        assert unflatten_dict({"A": {}}) == {"A": {}}

    def test_unflattened_dict(self):
        assert unflatten_dict({"A": "1"}) == {"A": "1"}

    def test_same_level(self):
        assert unflatten_dict({"A.B": "1", "A.C": "2"}) == {"A": {"B": "1", "C": "2"}}

    def test_mixed_levels(self):
        assert unflatten_dict(
            {
                "A": "1",
                "B.C": "2",
                "B.D": "3",
            }
        ) == {
            "A": "1",
            "B": {"C": "2", "D": "3"},
        }

    def test_long_path(self):
        assert unflatten_dict({"A.B.C.D.E.F.G": "1"}) == {
            "A": {"B": {"C": {"D": {"E": {"F": {"G": "1"}}}}}}
        }

    def test_single_item_array(self):
        assert unflatten_dict({"A.0.B": "C"}) == {"A": [{"B": "C"}]}

    def test_multi_item_array(self):
        assert unflatten_dict({"A.0.B": "C", "A.1.D": "E"}) == {
            "A": [{"B": "C"}, {"D": "E"}]
        }

    def test_multi_value_array(self):
        assert unflatten_dict(
            {"A.0.B": "C", "A.0.D": "E", "A.1.F": "G", "A.1.H": "I"}
        ) == {"A": [{"B": "C", "D": "E"}, {"F": "G", "H": "I"}]}

    def test_array_with_scalar_value(self):
        assert unflatten_dict({"A.0": "B"}) == {"A": ["B"]}

    def test_array_with_scalar_values(self):
        assert unflatten_dict({"A.0": "B", "A.1": "C"}) == {"A": ["B", "C"]}

    def test_overwrite_existing_values(self):
        assert unflatten_dict({"A.B": 1, "A.B": 2}) == {"A": {"B": 2}}

    def test_conflicting_types(self):
        with pytest.raises(FidesopsException):
            unflatten_dict({"A.B": 1, "A": 2, "A.C": 3})

    def test_mixed_types_in_array(self):
        assert unflatten_dict({"A.0": "B", "A.1.C": "D"}) == {"A": ["B", {"C": "D"}]}

    def test_data_not_completely_flattened(self):
        assert unflatten_dict({"A.B.C": 1, "A": {"B.D": 2}}) == {
            "A": {"B": {"C": 1, "D": 2}}
        }
<<<<<<< HEAD
=======

    def test_response_with_object_fields_specified(self):
        assert unflatten_dict(
            {
                "address.email": "2a3aaa22b2ccce15ef7a1e94ee@email.com",
                "address.name": "MASKED",
                "metadata": {"age": "24", "place": "Bedrock"},
                "return_path": "",
                "substitution_data": {
                    "favorite_color": "SparkPost Orange",
                    "job": "Software Engineer",
                },
                "tags": ["greeting", "prehistoric", "fred", "flintstone"],
            }
        ) == {
            "address": {
                "email": "2a3aaa22b2ccce15ef7a1e94ee@email.com",
                "name": "MASKED",
            },
            "metadata": {"age": "24", "place": "Bedrock"},
            "return_path": "",
            "substitution_data": {
                "favorite_color": "SparkPost Orange",
                "job": "Software Engineer",
            },
            "tags": ["greeting", "prehistoric", "fred", "flintstone"],
        }
>>>>>>> 3c767c43

    def test_none_separator(self):
        with pytest.raises(IndexError):
            unflatten_dict({"": "1"}, separator=None)


def test_replace_version():
    # base case
    assert (
        replace_version("saas_config:\n  version: 0.0.1\n  key: example", "0.0.2")
        == "saas_config:\n  version: 0.0.2\n  key: example"
    )

    # ignore extra spaces
    assert (
        replace_version("saas_config:\n  version:  0.0.1\n  key: example", "0.0.2")
        == "saas_config:\n  version: 0.0.2\n  key: example"
    )

    # version not found
    replace_version(
        "saas_config:\n  key: example", "1.0.0"
    ) == "saas_config:\n  key: example"

    # occurrences of *version: in the rest of the config
    assert (
        replace_version(
            "saas_config:\n  version: 0.0.1\n  key: example\n  other_version: 0.0.2",
            "0.0.3",
        )
        == "saas_config:\n  version: 0.0.3\n  key: example\n  other_version: 0.0.2"
    )<|MERGE_RESOLUTION|>--- conflicted
+++ resolved
@@ -506,8 +506,6 @@
         assert unflatten_dict({"A.B.C": 1, "A": {"B.D": 2}}) == {
             "A": {"B": {"C": 1, "D": 2}}
         }
-<<<<<<< HEAD
-=======
 
     def test_response_with_object_fields_specified(self):
         assert unflatten_dict(
@@ -535,7 +533,6 @@
             },
             "tags": ["greeting", "prehistoric", "fred", "flintstone"],
         }
->>>>>>> 3c767c43
 
     def test_none_separator(self):
         with pytest.raises(IndexError):
