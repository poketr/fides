--- conflicted
+++ resolved
@@ -2648,7 +2648,6 @@
             is None
         )
 
-<<<<<<< HEAD
         # There were no purpose legitimate interests in the string, but purpose 2 was disclosed
         # to the user in the experience.  We opt out here.
         first_purpose_li_record = response_body[
@@ -2704,10 +2703,7 @@
             == UserConsentPreference.opt_in
         )
 
-        mobile_data = response.json()["tc_mobile_data"]
-=======
         mobile_data = response.json()["fides_mobile_data"]
->>>>>>> b95b9a09
         assert mobile_data == {
             "IABTCF_CmpSdkID": 12,
             "IABTCF_CmpSdkVersion": 1,
