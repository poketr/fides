from sqlalchemy.orm import Session

from fides.api.models.connectionconfig import ConnectionConfig
from fides.api.service.connectors import PostgreSQLConnector


def test_postgres_connector_build_uri(connection_config: ConnectionConfig, db: Session):
    connector = PostgreSQLConnector(configuration=connection_config)
    s = connection_config.secrets
    assert (
        connector.build_uri()
        == f"postgresql://{s['username']}:{s['password']}@{s['host']}:{s['port']}/{s['dbname']}"
    )

    connection_config.secrets = {
        "username": "postgres",
        "password": "postgres",
        "host": "host.docker.internal",
        "dbname": "postgres_example",
        "port": "6432",
    }
    connection_config.save(db)
    assert (
        connector.build_uri()
        == "postgresql://postgres:postgres@host.docker.internal:6432/postgres_example"
    )

    connection_config.secrets = {
        "username": "postgres",
        "password": "postgres",
        "host": "host.docker.internal",
        "dbname": "postgres_example",
    }
    connection_config.save(db)
    assert (
        connector.build_uri()
<<<<<<< HEAD
        == "postgresql://postgres:postgres@host.docker.internal/postgres_example"
=======
        == "postgresql://postgres:postgres@host.docker.internal:5432/postgres_example"
>>>>>>> 959d26ce
    )

    connection_config.secrets = {
        "username": "postgres",
        "host": "host.docker.internal",
        "dbname": "postgres_example",
    }
    connection_config.save(db)
    assert (
        connector.build_uri()
<<<<<<< HEAD
        == "postgresql://postgres@host.docker.internal/postgres_example"
=======
        == "postgresql://postgres@host.docker.internal:5432/postgres_example"
>>>>>>> 959d26ce
    )

    connection_config.secrets = {
        "host": "host.docker.internal",
        "dbname": "postgres_example",
    }
<<<<<<< HEAD
    assert connector.build_uri() == "postgresql://host.docker.internal/postgres_example"
=======
    assert (
        connector.build_uri()
        == "postgresql://host.docker.internal:5432/postgres_example"
    )
>>>>>>> 959d26ce
<|MERGE_RESOLUTION|>--- conflicted
+++ resolved
@@ -34,11 +34,7 @@
     connection_config.save(db)
     assert (
         connector.build_uri()
-<<<<<<< HEAD
-        == "postgresql://postgres:postgres@host.docker.internal/postgres_example"
-=======
         == "postgresql://postgres:postgres@host.docker.internal:5432/postgres_example"
->>>>>>> 959d26ce
     )
 
     connection_config.secrets = {
@@ -49,22 +45,14 @@
     connection_config.save(db)
     assert (
         connector.build_uri()
-<<<<<<< HEAD
-        == "postgresql://postgres@host.docker.internal/postgres_example"
-=======
         == "postgresql://postgres@host.docker.internal:5432/postgres_example"
->>>>>>> 959d26ce
     )
 
     connection_config.secrets = {
         "host": "host.docker.internal",
         "dbname": "postgres_example",
     }
-<<<<<<< HEAD
-    assert connector.build_uri() == "postgresql://host.docker.internal/postgres_example"
-=======
     assert (
         connector.build_uri()
         == "postgresql://host.docker.internal:5432/postgres_example"
-    )
->>>>>>> 959d26ce
+    )