
All notable changes to this project will be documented in this file.

The format is based on [Keep a Changelog](https://keepachangelog.com/en/)

The types of changes are:

* `Added` for new features.
* `Changed` for changes in existing functionality.
* `Developer Experience` for changes in developer workflow or tooling.
* `Deprecated` for soon-to-be removed features.
* `Docs` for documentation only changes.
* `Removed` for now removed features.
* `Fixed` for any bug fixes.
* `Security` in case of vulnerabilities.


<<<<<<< HEAD
## [Unreleased](https://github.com/ethyca/fides/compare/2.5.1...main)

=======
>>>>>>> c3eba62d
### Added

* Unified Fides Resources
  * Added a dataset dropdown selector when configuring a connector to link an existing dataset to the connector configuration. [#2162](https://github.com/ethyca/fides/pull/2162)
  * Added new datasetconfig.ctl_dataset_id field to unify fides dataset resources [#2046](https://github.com/ethyca/fides/pull/2046)
* Add new connection config routes that couple them with systems [#2249](https://github.com/ethyca/fides/pull/2249)
* Endpoints to allow a user with the `user:password-reset` scope to reset users' passwords. In addition, users no longer require a scope to edit their own passwords. [#2373](https://github.com/ethyca/fides/pull/2373)
* New form to reset a user's password without knowing an old password [#2390](https://github.com/ethyca/fides/pull/2390)
* Consent Propagation
  * Add the ability to execute Consent Requests via the Privacy Request Execution layer [#2125](https://github.com/ethyca/fides/pull/2125)
  * Add a Mailchimp Transactional Consent Connector [#2194](https://github.com/ethyca/fides/pull/2194)
  * Allow defining a list of opt-in and/or opt-out requests in consent connectors [#2315](https://github.com/ethyca/fides/pull/2315)
  * Add a Google Analytics Consent Connector [#2302](https://github.com/ethyca/fides/pull/2302)
  * Pass the GA Cookie from the Privacy Center [#2337](https://github.com/ethyca/fides/pull/2337)
  * Rename "user_id" to more specific "ga_client_id" [#2356](https://github.com/ethyca/fides/pull/2356)
  * Patch Google Analytics Consent Connector to delete by client_id [#2355](https://github.com/ethyca/fides/pull/2355)
  * Add a "skip_param_values option" to optionally skip when we are missing param values in the body [#2384](https://github.com/ethyca/fides/pull/2384)

### Changed

* Unified Fides Resources
  * Removed several fidesops schemas for DSR's in favor of updated Fideslang schemas [#2009](https://github.com/ethyca/fides/pull/2009)
  * Removed DatasetConfig.dataset field [#2096](https://github.com/ethyca/fides/pull/2096)
  * Updated UI dataset config routes to use new unified routes [#2113](https://github.com/ethyca/fides/pull/2113)
  * Validate request body on crud endpoints on upsert. Validate dataset data categories before save. [#2134](https://github.com/ethyca/fides/pull/2134/)
  * Updated test env setup and quickstart to use new endpoints [#2225](https://github.com/ethyca/fides/pull/2225)
* Consent Propagation
  * Privacy Center consent options can now be marked as `executable` in order to propagate consent requests [#2193](https://github.com/ethyca/fides/pull/2193)
  * Add support for passing browser identities to consent request patches [#2304](https://github.com/ethyca/fides/pull/2304)
* Update fideslang to 1.3.3 [#2343](https://github.com/ethyca/fides/pull/2343)
* Display the request type instead of the policy name on the request table [#2382](https://github.com/ethyca/fides/pull/2382)
* Make denial reasons required [#2400](https://github.com/ethyca/fides/pull/2400)
* Display the policy key on the request details page [#2395](https://github.com/ethyca/fides/pull/2395)

### Developer Experience

* `nox -s test_env` has been replaced with `nox -s fides_env(dev)` 
* New command `nox -s fides_env(test)` creates a complete test environment with seed data (similar to `fides_env(dev)`) but with the production fides image so the built UI can be accessed at `localhost:8080` [#2399](https://github.com/ethyca/fides/pull/2399)
* Change from code climate to codecov for coverage reporting [#2402](https://github.com/ethyca/fides/pull/2402)

### Fixed

* Home screen header scaling and responsiveness issues [#2200](https://github.com/ethyca/fides/pull/2277)
* Privacy Center identity inputs validate even when they are optional. [#2308](https://github.com/ethyca/fides/pull/2308)
* The PII toggle defaults to false and PII will be hidden on page load [#2388](https://github.com/ethyca/fides/pull/2388)
* Fixed a CI bug caused by git security upgrades [#2441](https://github.com/ethyca/fides/pull/2441)
* Privacy Center
  * Identity inputs validate even when they are optional. [#2308](https://github.com/ethyca/fides/pull/2308)
  * Submit buttons show loading state and disable while submitting. [#2401](https://github.com/ethyca/fides/pull/2401)
  * Phone inputs no longer request country SVGs from external domain. [#2378](https://github.com/ethyca/fides/pull/2378)
  * Input validation errors no longer change the height of modals. [#2379](https://github.com/ethyca/fides/pull/2379)
* Patch masking strategies to better handle null and non-string inputs [#2307](https://github.com/ethyca/fides/pull/2377)


## [2.5.1](https://github.com/ethyca/fides/compare/2.5.0...2.5.1)

### Developer Experience

* Allow db resets only if `config.dev_mode` is `True` [#2321](https://github.com/ethyca/fides/pull/2321)

### Fixed

* Added a feature flag for the recent dataset classification UX changes [#2335](https://github.com/ethyca/fides/pull/2335)

### Security

* Add a check to the catchall path to prevent returning paths outside of the UI directory [#2330](https://github.com/ethyca/fides/pull/2330)

### Developer Experience

* Reduce size of local Docker images by fixing `.dockerignore` patterns [#2360](https://github.com/ethyca/fides/pull/2360)

## [2.5.0](https://github.com/ethyca/fides/compare/2.4.0...2.5.0)

### Docs

* Update the docs landing page and remove redundant docs [#2184](https://github.com/ethyca/fides/pull/2184)

### Added

* Added the `user` command group to the CLI. [#2153](https://github.com/ethyca/fides/pull/2153)
* Added `Code Climate` test coverage uploads.  [#2198](https://github.com/ethyca/fides/pull/2198)
* Added the connection key to the execution log [#2100](https://github.com/ethyca/fides/pull/2100)
* Added endpoints to retrieve DSR `Rule`s and `Rule Target`s [#2116](https://github.com/ethyca/fides/pull/2116)
* Added Fides version number to account dropdown in the UI [#2140](https://github.com/ethyca/fides/pull/2140)
* Add link to Classify Systems page in nav side bar [#2128](https://github.com/ethyca/fides/pull/2128)
* Dataset classification UI now polls for results [#2123](https://github.com/ethyca/fides/pull/2123)
* Update Privacy Center Icons [#1800](https://github.com/ethyca/fides/pull/2139)
* Privacy Center `fides-consent.js`:
  * `Fides.shopify` integration function. [#2152](https://github.com/ethyca/fides/pull/2152)
  * Dedicated folder for integrations.
  * `Fides.meta` integration function (fbq). [#2217](https://github.com/ethyca/fides/pull/2217)
* Adds support for Twilio email service (Sendgrid) [#2154](https://github.com/ethyca/fides/pull/2154)
* Access and erasure support for Recharge [#1709](https://github.com/ethyca/fides/pull/1709)
* Access and erasure support for Friendbuy Nextgen [#2085](https://github.com/ethyca/fides/pull/2085)

### Changed

* Admin UI Feature Flags - [#2101](https://github.com/ethyca/fides/pull/2101)
  * Overrides can be saved in the browser.
  * Use `NEXT_PUBLIC_APP_ENV` for app-specific environment config.
  * No longer use `react-feature-flags` library.
  * Can have descriptions. [#2243](https://github.com/ethyca/fides/pull/2243)
* Made privacy declarations optional when adding systems manually - [#2173](https://github.com/ethyca/fides/pull/2173)
* Removed an unclear logging message. [#2266](https://github.com/ethyca/fides/pull/2266)
* Allow any user with `user:delete` scope to delete other users [#2148](https://github.com/ethyca/fides/pull/2148)
* Dynamic imports of custom overrides and SaaS test fixtures [#2169](https://github.com/ethyca/fides/pull/2169)
* Added `AuthenticatedClient` to custom request override interface [#2171](https://github.com/ethyca/fides/pull/2171)
* Only approve the specific collection instead of the entire dataset, display only top 1 classification by default [#2226](https://github.com/ethyca/fides/pull/2226)
* Update sample project resources for `fides evaluate` usage in `fides deploy` [#2253](https://github.com/ethyca/fides/pull/2253)

### Removed

* Removed unused object_name field on s3 storage config [#2133](https://github.com/ethyca/fides/pull/2133)

### Fixed

* Remove next-auth from privacy center to fix JS console error [#2090](https://github.com/ethyca/fides/pull/2090)
* Admin UI - Added Missing ability to assign `user:delete` in the permissions checkboxes [#2148](https://github.com/ethyca/fides/pull/2148)
* Nav bug: clicking on Privacy Request breadcrumb takes me to Home instead of /privacy-requests [#497](https://github.com/ethyca/fides/pull/2141)
* Side nav disappears when viewing request details [#2129](https://github.com/ethyca/fides/pull/2155)
* Remove usage of load dataset button and other dataset UI modifications [#2149](https://github.com/ethyca/fides/pull/2149)
* Improve readability for exceptions raised from custom request overrides [#2157](https://github.com/ethyca/fides/pull/2157)
* Importing custom request overrides on server startup [#2186](https://github.com/ethyca/fides/pull/2186)
* Remove warning when env vars default to blank strings in docker-compose [#2188](https://github.com/ethyca/fides/pull/2188)
* Fix Cookie House purchase modal flashing 'Error' in title [#2274](https://github.com/ethyca/fides/pull/2274)
* Stop dependency from upgrading `packaging` to version with known issue [#2273](https://github.com/ethyca/fides/pull/2273)
* Privacy center config no longer requires `identity_inputs` and will use `email` as a default [#2263](https://github.com/ethyca/fides/pull/2263)
* No longer display remaining days for privacy requests in terminal states [#2292](https://github.com/ethyca/fides/pull/2292)

### Removed

* Remove "Create New System" button when viewing systems. All systems can now be created via the "Add systems" button on the home page. [#2132](https://github.com/ethyca/fides/pull/2132)

## [2.4.0](https://github.com/ethyca/fides/compare/2.3.1...2.4.0)

### Developer Experience

* Include a pre-check workflow that collects the pytest suite [#2098](https://github.com/ethyca/fides/pull/2098)
* Write to the application db when running the app locally. Write to the test db when running pytest [#1731](https://github.com/ethyca/fides/pull/1731)

### Changed

* Move the `fides.ctl.core.` and `fides.ctl.connectors` modules into `fides.core` and `fides.connectors` respectively [#2097](https://github.com/ethyca/fides/pull/2097)
* Fides: Skip cypress tests due to nav bar 2.0 [#2102](https://github.com/ethyca/fides/pull/2103)

### Added

* Adds new erasure policy for complete user data masking [#1839](https://github.com/ethyca/fides/pull/1839)
* New Fides Home page [#1864](https://github.com/ethyca/fides/pull/2050)
* Nav 2.0 - Replace form flow side navs with top tabs [#2037](https://github.com/ethyca/fides/pull/2050)
* Adds new erasure policy for complete user data masking [#1839](https://github.com/ethyca/fides/pull/1839)
* Added ability to use Mailgun templates when sending emails. [#2039](https://github.com/ethyca/fides/pull/2039)
* Adds SMS id verification for consent [#2094](https://github.com/ethyca/fides/pull/2094)

### Fixed

* Store `fides_consent` cookie on the root domain of the Privacy Center [#2071](https://github.com/ethyca/fides/pull/2071)
* Properly set the expire-time for verification codes [#2105](https://github.com/ethyca/fides/pull/2105)

## [2.3.1](https://github.com/ethyca/fides/compare/2.3.0...2.3.1)

### Fixed

* Resolved an issue where the root_user was not being created [#2082](https://github.com/ethyca/fides/pull/2082)

### Added

* Nav redesign with sidebar groups. Feature flagged to only be visible in dev mode until release. [#2030](https://github.com/ethyca/fides/pull/2047)
* Improved error handling for incorrect app encryption key [#2089](https://github.com/ethyca/fides/pull/2089)
* Access and erasure support for Friendbuy API [#2019](https://github.com/ethyca/fides/pull/2019)

## [2.3.0](https://github.com/ethyca/fides/compare/2.2.2...2.3.0)

### Added

* Common Subscriptions for app-wide data and feature checks. [#2030](https://github.com/ethyca/fides/pull/2030)
* Send email alerts on privacy request failures once the specified threshold is reached. [#1793](https://github.com/ethyca/fides/pull/1793)
* DSR Notifications (toast) [#1895](https://github.com/ethyca/fides/pull/1895)
* DSR configure alerts btn [#1895](https://github.com/ethyca/fides/pull/1895)
* DSR configure alters (FE) [#1895](https://github.com/ethyca/fides/pull/1895)
* Add a `usage` session to Nox to print full session docstrings. [#2022](https://github.com/ethyca/fides/pull/2022)

### Added

* Adds notifications section to toml files [#2026](https://github.com/ethyca/fides/pull/2060)

### Changed

* Updated to use `loguru` logging library throughout codebase [#2031](https://github.com/ethyca/fides/pull/2031)
* Do not always create a `fides.toml` by default [#2023](https://github.com/ethyca/fides/pull/2023)
* The `fideslib` module has been merged into `fides`, code redundancies have been removed [#1859](https://github.com/ethyca/fides/pull/1859)
* Replace 'ingress' and 'egress' with 'sources' and 'destinations' across UI [#2044](https://github.com/ethyca/fides/pull/2044)
* Update the functionality of `fides pull -a <filename>` to include _all_ resource types. [#2083](https://github.com/ethyca/fides/pull/2083)

### Fixed

* Timing issues with bulk DSR reprocessing, specifically when analytics are enabled [#2015](https://github.com/ethyca/fides/pull/2015)
* Error caused by running erasure requests with disabled connectors [#2045](https://github.com/ethyca/fides/pull/2045)
* Changes the SlowAPI ratelimiter's backend to use memory instead of Redis [#2054](https://github.com/ethyca/fides/pull/2058)

## [2.2.2](https://github.com/ethyca/fides/compare/2.2.1...2.2.2)

### Docs

* Updated the readme to use new new [docs site](http://docs.ethyca.com) [#2020](https://github.com/ethyca/fides/pull/2020)

### Deprecated

* The documentation site hosted in the `/docs` directory has been deprecated. All documentation updates will be hosted at the new [docs site](http://docs.ethyca.com) [#2020](https://github.com/ethyca/fides/pull/2020)

### Fixed

* Fixed mypy and pylint errors [#2013](https://github.com/ethyca/fides/pull/2013)
* Update connection test endpoint to be effectively non-blocking [#2000](https://github.com/ethyca/fides/pull/2000)
* Update Fides connector to better handle children with no access results [#2012](https://github.com/ethyca/fides/pull/2012)

## [2.2.1](https://github.com/ethyca/fides/compare/2.2.0...2.2.1)

### Added

* Add health check indicator for data flow scanning option [#1973](https://github.com/ethyca/fides/pull/1973)

### Changed

* The `celery.toml` is no longer used, instead it is a subsection of the `fides.toml` file [#1990](https://github.com/ethyca/fides/pull/1990)
* Update sample project landing page copy to be version-agnostic [#1958](https://github.com/ethyca/fides/pull/1958)
* `get` and `ls` CLI commands now return valid `fides` object YAML [#1991](https://github.com/ethyca/fides/pull/1991)

### Developer Experience

* Remove duplicate fastapi-caching and pin version. [#1765](https://github.com/ethyca/fides/pull/1765)

## [2.2.0](https://github.com/ethyca/fides/compare/2.1.0...2.2.0)

### Added

* Send email alerts on privacy request failures once the specified threshold is reached. [#1793](https://github.com/ethyca/fides/pull/1793)
* Add authenticated privacy request route. [#1819](https://github.com/ethyca/fides/pull/1819)
* Enable the onboarding flow [#1836](https://github.com/ethyca/fides/pull/1836)
* Access and erasure support for Fullstory API [#1821](https://github.com/ethyca/fides/pull/1821)
* Add function to poll privacy request for completion [#1860](https://github.com/ethyca/fides/pull/1860)
* Added rescan flow for the data flow scanner [#1844](https://github.com/ethyca/fides/pull/1844)
* Add rescan flow for the data flow scanner [#1844](https://github.com/ethyca/fides/pull/1844)
* Add Fides connector to support parent-child Fides deployments [#1861](https://github.com/ethyca/fides/pull/1861)
* Classification UI now polls for updates to classifications [#1908](https://github.com/ethyca/fides/pull/1908)

### Changed

* The organization info form step is now skipped if the server already has organization info. [#1840](https://github.com/ethyca/fides/pull/1840)
* Removed the description column from the classify systems page. [#1867](https://github.com/ethyca/fides/pull/1867)
* Retrieve child results during fides connector execution [#1967](https://github.com/ethyca/fides/pull/1967)

### Fixed

* Fix error in parent user creation seeding. [#1832](https://github.com/ethyca/fides/issues/1832)
* Fix DSR error due to unfiltered empty identities [#1901](https://github.com/ethyca/fides/pull/1907)

### Docs

* Remove documentation about no-longer used connection string override [#1824](https://github.com/ethyca/fides/pull/1824)
* Fix typo in headings [#1824](https://github.com/ethyca/fides/pull/1824)
* Update documentation to reflect configs necessary for mailgun, twilio_sms and twilio_email service types [#1846](https://github.com/ethyca/fides/pull/1846)

...

## [2.1.0](https://github.com/ethyca/fides/compare/2.0.0...2.1.0)

### Added

* Classification flow for system data flows
* Classification is now triggered as part of data flow scanning
* Include `ingress` and `egress` fields on system export and `datamap/` endpoint [#1740](https://github.com/ethyca/fides/pull/1740)
* Repeatable unique identifier for dataset fides_keys and metadata [#1786](https://github.com/ethyca/fides/pull/1786)
* Adds SMS support for identity verification notifications [#1726](https://github.com/ethyca/fides/pull/1726)
* Added phone number validation in back-end and react phone number form in Privacy Center [#1745](https://github.com/ethyca/fides/pull/1745)
* Adds SMS message template for all subject notifications [#1743](https://github.com/ethyca/fides/pull/1743)
* Privacy-Center-Cypress workflow for CI checks of the Privacy Center. [#1722](https://github.com/ethyca/fides/pull/1722)
* Privacy Center `fides-consent.js` script for accessing consent on external pages. [Details](/clients/privacy-center/packages/fides-consent/README.md)
* Erasure support for Twilio Conversations API [#1673](https://github.com/ethyca/fides/pull/1673)
* Webserver port can now be configured via the CLI command [#1858](https://github.com/ethyca/fides/pull/1858)

### Changed

* Optional dependencies are no longer used for 3rd-party connectivity. Instead they are used to isolate dangerous dependencies. [#1679](https://github.com/ethyca/fides/pull/1679)
* All Next pages now automatically require login. [#1670](https://github.com/ethyca/fides/pull/1670)
* Running the `webserver` command no longer prompts the user to opt out/in to analytics[#1724](https://github.com/ethyca/fides/pull/1724)

### Developer Experience

* Admin-UI-Cypress tests that fail in CI will now upload screen recordings for debugging. [#1728](https://github.com/ethyca/fides/pull/1728/files/c23e62fea284f7910028c8483feff893903068b8#r1019491323)
* Enable remote debugging from VSCode of live dev app [#1780](https://github.com/ethyca/fides/pull/1780)

### Removed

* Removed the Privacy Center `cookieName` config introduced in 2.0.0. [#1756](https://github.com/ethyca/fides/pull/1756)

### Fixed

* Exceptions are no longer raised when sending analytics on Windows [#1666](https://github.com/ethyca/fides/pull/1666)
* Fixed wording on identity verification modal in the Privacy Center [#1674](https://github.com/ethyca/fides/pull/1674)
* Update system fides_key tooltip text [#1533](https://github.com/ethyca/fides/pull/1685)
* Removed local storage parsing that is redundant with redux-persist. [#1678](https://github.com/ethyca/fides/pull/1678)
* Show a helpful error message if Docker daemon is not running during "fides deploy" [#1694](https://github.com/ethyca/fides/pull/1694)
* Allow users to query their own permissions, including root user. [#1698](https://github.com/ethyca/fides/pull/1698)
* Single-select taxonomy fields legal basis and special category can be cleared. [#1712](https://github.com/ethyca/fides/pull/1712)
* Fixes the issue where the security config is not properly loading from environment variables. [#1718](https://github.com/ethyca/fides/pull/1718)
* Fixes the issue where the CLI can't run without the config values required by the webserver. [#1811](https://github.com/ethyca/fides/pull/1811)
* Correctly handle response from adobe jwt auth endpoint as milliseconds, rather than seconds. [#1754](https://github.com/ethyca/fides/pull/1754)
* Fixed styling issues with the `EditDrawer` component. [#1803](https://github.com/ethyca/fides/pull/1803)

### Security

* Bumped versions of packages that use OpenSSL [#1683](https://github.com/ethyca/fides/pull/1683)

## [2.0.0](https://github.com/ethyca/fides/compare/1.9.6...2.0.0)

### Added

* Allow delete-only SaaS connector endpoints [#1200](https://github.com/ethyca/fides/pull/1200)
* Privacy center consent choices store a browser cookie. [#1364](https://github.com/ethyca/fides/pull/1364)
  * The format is generic. A reasonable set of defaults will be added later: [#1444](https://github.com/ethyca/fides/issues/1444)
  * The cookie name defaults to `fides_consent` but can be configured under `config.json > consent > cookieName`.
  * Each consent option can provide an array of `cookieKeys`.
* Individually select and reprocess DSRs that have errored [#1203](https://github.com/ethyca/fides/pull/1489)
* Bulk select and reprocess DSRs that have errored [#1205](https://github.com/ethyca/fides/pull/1489)
* Config Wizard: AWS scan results populate in system review forms. [#1454](https://github.com/ethyca/fides/pull/1454)
* Integrate rate limiter with Saas Connectors. [#1433](https://github.com/ethyca/fides/pull/1433)
* Config Wizard: Added a column selector to the scan results page of the config wizard [#1590](https://github.com/ethyca/fides/pull/1590)
* Config Wizard: Flow for runtime scanner option [#1640](https://github.com/ethyca/fides/pull/1640)
* Access support for Twilio Conversations API [#1520](https://github.com/ethyca/fides/pull/1520)
* Message Config: Adds Twilio Email/SMS support [#1519](https://github.com/ethyca/fides/pull/1519)

### Changed

* Updated mypy to version 0.981 and Python to version 3.10.7 [#1448](https://github.com/ethyca/fides/pull/1448)

### Developer Experience

* Repository dispatch events are sent to fidesctl-plus and fidesops-plus [#1263](https://github.com/ethyca/fides/pull/1263)
* Only the `docs-authors` team members are specified as `CODEOWNERS` [#1446](https://github.com/ethyca/fides/pull/1446)
* Updates the default local configuration to not defer tasks to a worker node [#1552](https://github.com/ethyca/fides/pull/1552/)
* Updates the healthcheck to return health status of connected Celery workers [#1588](https://github.com/ethyca/fides/pull/1588)

### Docs

* Remove the tutorial to prepare for new update [#1543](https://github.com/ethyca/fides/pull/1543)
* Add system management via UI documentation [#1541](https://github.com/ethyca/fides/pull/1541)
* Added DSR quickstart docs, restructured docs navigation [#1651](https://github.com/ethyca/fides/pull/1651)
* Update privacy request execution overview docs [#1258](https://github.com/ethyca/fides/pull/1490)

### Fixed

* Fixed system dependencies appearing as "N/A" in the datamap endpoint when there are no privacy declarations [#1649](https://github.com/ethyca/fides/pull/1649)

## [1.9.6](https://github.com/ethyca/fides/compare/1.9.5...1.9.6)

### Fixed

* Include systems without a privacy declaration on data map [#1603](https://github.com/ethyca/fides/pull/1603)
* Handle malformed tokens [#1523](https://github.com/ethyca/fides/pull/1523)
* Remove thrown exception from getAllPrivacyRequests method [#1592](https://github.com/ethyca/fides/pull/1593)
* Include systems without a privacy declaration on data map [#1603](https://github.com/ethyca/fides/pull/1603)
* After editing a dataset, the table will stay on the previously selected collection instead of resetting to the first one. [#1511](https://github.com/ethyca/fides/pull/1511)
* Fix redis `db_index` config issue [#1647](https://github.com/ethyca/fides/pull/1647)

### Docs

* Add unlinked docs and fix any remaining broken links [#1266](https://github.com/ethyca/fides/pull/1266)
* Update privacy center docs to include consent information [#1537](https://github.com/ethyca/fides/pull/1537)
* Update UI docs to include DSR countdown information and additional descriptions/filtering [#1545](https://github.com/ethyca/fides/pull/1545)

### Changed

* Allow multiple masking strategies to be specified when using fides as a masking engine [#1647](https://github.com/ethyca/fides/pull/1647)

## [1.9.5](https://github.com/ethyca/fides/compare/1.9.4...1.9.5)

### Added

* The database includes a `plus_system_scans` relation, to track the status and results of System Scanner executions in fidesctl-plus [#1554](https://github.com/ethyca/fides/pull/1554)

## [1.9.4](https://github.com/ethyca/fides/compare/1.9.2...1.9.4)

### Fixed

* After editing a dataset, the table will stay on the previously selected collection instead of resetting to the first one. [#1511](https://github.com/ethyca/fides/pull/1511)

## [1.9.2](https://github.com/ethyca/fides/compare/1.9.1...1.9.2)

### Deprecated

* Added a deprecation warning for the entire package [#1244](https://github.com/ethyca/fides/pull/1244)

### Added

* Dataset generation enhancements using Fides Classify for Plus users:
  * Integrate Fides Plus API into placeholder features introduced in 1.9.0. [#1194](https://github.com/ethyca/fides/pull/1194)

* Fides Admin UI:
  * Configure Connector after creation [#1204](https://github.com/ethyca/fides/pull/1356)

### Fixed

* Privacy Center:
  * Handle error on startup if server isn't running [#1239](https://github.com/ethyca/fides/pull/1239)
  * Fix styling issue with cards [#1240](https://github.com/ethyca/fides/pull/1240)
  * Redirect to index on consent save [#1238](https://github.com/ethyca/fides/pull/1238)

## [1.9.1](https://github.com/ethyca/fides/compare/1.9.0...1.9.1)

### Changed

* Update fideslang to v1.3.1 [#1136](https://github.com/ethyca/fides/pull/1136)

### Changed

* Update fideslang to v1.3.1 [#1136](https://github.com/ethyca/fides/pull/1136)

## [1.9.0](https://github.com/ethyca/fides/compare/1.8.6...1.9.0) - 2022-09-29

### Added

* Dataset generation enhancements using Fides Classify for Plus users:
  * Added toggle for enabling classify during generation. [#1057](https://github.com/ethyca/fides/pull/1057)
  * Initial implementation of API request to kick off classify, with confirmation modal. [#1069](https://github.com/ethyca/fides/pull/1069)
  * Initial Classification & Review status for generated datasets. [#1074](https://github.com/ethyca/fides/pull/1074)
  * Component for choosing data categories based on classification results. [#1110](https://github.com/ethyca/fides/pull/1110)
  * The dataset fields table shows data categories from the classifier (if available). [#1088](https://github.com/ethyca/fides/pull/1088)
  * The "Approve" button can be used to update the dataset with the classifier's suggestions. [#1129](https://github.com/ethyca/fides/pull/1129)
* System management UI:
  * New page to add a system via yaml [#1062](https://github.com/ethyca/fides/pull/1062)
  * Skeleton of page to add a system manually [#1068](https://github.com/ethyca/fides/pull/1068)
  * Refactor config wizard system forms to be reused for system management [#1072](https://github.com/ethyca/fides/pull/1072)
  * Add additional optional fields to system management forms [#1082](https://github.com/ethyca/fides/pull/1082)
  * Delete a system through the UI [#1085](https://github.com/ethyca/fides/pull/1085)
  * Edit a system through the UI [#1096](https://github.com/ethyca/fides/pull/1096)
* Cypress component testing [#1106](https://github.com/ethyca/fides/pull/1106)

### Changed

* Changed behavior of `load_default_taxonomy` to append instead of upsert [#1040](https://github.com/ethyca/fides/pull/1040)
* Changed behavior of adding privacy declarations to decouple the actions of the "add" and "next" buttons [#1086](https://github.com/ethyca/fides/pull/1086)
* Moved system related UI components from the `config-wizard` directory to the `system` directory [#1097](https://github.com/ethyca/fides/pull/1097)
* Updated "type" on SaaS config to be a simple string type, not an enum [#1197](https://github.com/ethyca/fides/pull/1197)

### Developer Experience

* Optional dependencies may have their version defined only once, in `optional-requirements.txt` [#1171](https://github.com/ethyca/fides/pull/1171)

### Docs

* Updated the footer links [#1130](https://github.com/ethyca/fides/pull/1130)

### Fixed

* Fixed the "help" link in the UI header [#1078](https://github.com/ethyca/fides/pull/1078)
* Fixed a bug in Data Category Dropdowns where checking i.e. `user.biometric` would also check `user.biometric_health` [#1126](https://github.com/ethyca/fides/pull/1126)

### Security

* Upgraded pymysql to version `1.0.2` [#1094](https://github.com/ethyca/fides/pull/1094)

## [1.8.6](https://github.com/ethyca/fides/compare/1.8.5...1.8.6) - 2022-09-28

### Added

* Added classification tables for Plus users [#1060](https://github.com/ethyca/fides/pull/1060)

### Fixed

* Fixed a bug where rows were being excluded from a data map [#1124](https://github.com/ethyca/fides/pull/1124)

## [1.8.5](https://github.com/ethyca/fides/compare/1.8.4...1.8.5) - 2022-09-21

### Changed

* Update fideslang to v1.3.0 [#1103](https://github.com/ethyca/fides/pull/1103)

## [1.8.4](https://github.com/ethyca/fides/compare/1.8.3...1.8.4) - 2022-09-09

### Added

* Initial system management page [#1054](https://github.com/ethyca/fides/pull/1054)

### Changed

* Deleting a taxonomy field with children will now cascade delete all of its children as well. [#1042](https://github.com/ethyca/fides/pull/1042)

### Fixed

* Fixed navigating directly to frontend routes loading index page instead of the correct static page for the route.
* Fix truncated evaluation error messages [#1053](https://github.com/ethyca/fides/pull/1053)

## [1.8.3](https://github.com/ethyca/fides/compare/1.8.2...1.8.3) - 2022-09-06

### Added

* Added more taxonomy fields that can be edited via the UI [#1000](https://github.com/ethyca/fides/pull/1000) [#1028](https://github.com/ethyca/fides/pull/1028)
* Added the ability to add taxonomy fields via the UI [#1019](https://github.com/ethyca/fides/pull/1019)
* Added the ability to delete taxonomy fields via the UI [#1006](https://github.com/ethyca/fides/pull/1006)
  * Only non-default taxonomy entities can be deleted [#1023](https://github.com/ethyca/fides/pull/1023)
* Prevent deleting taxonomy `is_default` fields and from adding `is_default=True` fields via the API [#990](https://github.com/ethyca/fides/pull/990).
* Added a "Custom" tag to distinguish user defined taxonomy fields from default taxonomy fields in the UI [#1027](https://github.com/ethyca/fides/pull/1027)
* Added initial support for enabling Fides Plus [#1037](https://github.com/ethyca/fides/pull/1037)
  * The `useFeatures` hook can be used to check if `plus` is enabled.
  * Navigating to/from the Data Map page is gated behind this feature.
  * Plus endpoints are served from the private Plus image.

### Fixed

* Fixed failing mypy tests [#1030](https://github.com/ethyca/fides/pull/1030)
* Fixed an issue where `fides push --diff` would return a false positive diff [#1026](https://github.com/ethyca/fides/pull/1026)
* Pinned pydantic version to < 1.10.0 to fix an error in finding referenced fides keys [#1045](https://github.com/ethyca/fides/pull/1045)

### Fixed

* Fixed failing mypy tests [#1030](https://github.com/ethyca/fides/pull/1030)
* Fixed an issue where `fides push --diff` would return a false positive diff [#1026](https://github.com/ethyca/fides/pull/1026)

### Docs

* Minor formatting updates to [Policy Webhooks](https://ethyca.github.io/fidesops/guides/policy_webhooks/) documentation [#1114](https://github.com/ethyca/fidesops/pull/1114)

### Removed

* Removed create superuser [#1116](https://github.com/ethyca/fidesops/pull/1116)

## [1.8.2](https://github.com/ethyca/fides/compare/1.8.1...1.8.2) - 2022-08-18

### Added

* Added the ability to edit taxonomy fields via the UI [#977](https://github.com/ethyca/fides/pull/977) [#1028](https://github.com/ethyca/fides/pull/1028)
* New column `is_default` added to DataCategory, DataUse, DataSubject, and DataQualifier tables [#976](https://github.com/ethyca/fides/pull/976)
* Added the ability to add taxonomy fields via the UI [#1019](https://github.com/ethyca/fides/pull/1019)
* Added the ability to delete taxonomy fields via the UI [#1006](https://github.com/ethyca/fides/pull/1006)
  * Only non-default taxonomy entities can be deleted [#1023](https://github.com/ethyca/fides/pull/1023)
* Prevent deleting taxonomy `is_default` fields and from adding `is_default=True` fields via the API [#990](https://github.com/ethyca/fides/pull/990).
* Added a "Custom" tag to distinguish user defined taxonomy fields from default taxonomy fields in the UI [#1027](https://github.com/ethyca/fides/pull/1027)

### Changed

* Upgraded base Docker version to Python 3.9 and updated all other references from 3.8 -> 3.9 [#974](https://github.com/ethyca/fides/pull/974)
* Prepend all database tables with `ctl_` [#979](https://github.com/ethyca/fides/pull/979)
* Moved the `admin-ui` code down one level into a `ctl` subdir [#970](https://github.com/ethyca/fides/pull/970)
* Extended the `/datamap` endpoint to include extra metadata [#992](https://github.com/ethyca/fides/pull/992)

## [1.8.1](https://github.com/ethyca/fides/compare/1.8.0...1.8.1) - 2022-08-08

### Deprecated

* The following environment variables have been deprecated, and replaced with the new environment variable names indicated below. To avoid breaking existing workflows, the deprecated variables are still respected in v1.8.1. They will be removed in a future release.
  * `FIDESCTL__API__DATABASE_HOST` --> `FIDESCTL__DATABASE__SERVER`
  * `FIDESCTL__API__DATABASE_NAME` --> `FIDESCTL__DATABASE__DB`
  * `FIDESCTL__API__DATABASE_PASSWORD` --> `FIDESCTL__DATABASE__PASSWORD`
  * `FIDESCTL__API__DATABASE_PORT` --> `FIDESCTL__DATABASE__PORT`
  * `FIDESCTL__API__DATABASE_TEST_DATABASE_NAME` --> `FIDESCTL__DATABASE__TEST_DB`
  * `FIDESCTL__API__DATABASE_USER` --> `FIDESCTL__DATABASE__USER`

### Developer Experience

* The included `docker-compose.yml` no longer references outdated ENV variables [#964](https://github.com/ethyca/fides/pull/964)

### Docs

* Minor release documentation now reflects the desired patch release process [#955](https://github.com/ethyca/fides/pull/955)
* Updated references to ENV variables [#964](https://github.com/ethyca/fides/pull/964)

### Fixed

* Deprecated config options will continue to be respected when set via environment variables [#965](https://github.com/ethyca/fides/pull/965)
* The git cache is rebuilt within the Docker container [#962](https://github.com/ethyca/fides/pull/962)
* The `wheel` pypi build no longer has a dirty version tag [#962](https://github.com/ethyca/fides/pull/962)
* Add setuptools to dev-requirements to fix versioneer error [#983](https://github.com/ethyca/fides/pull/983)

## [1.8.0](https://github.com/ethyca/fides/compare/1.7.1...1.8.0) - 2022-08-04

### Added

* Initial configuration wizard UI view
  * System scanning step: AWS credentials form and initial `generate` API usage.
  * System scanning results: AWS systems are stored and can be selected for review
* CustomInput type "password" with show/hide icon.
* Pull CLI command now checks for untracked/unstaged files in the manifests dir [#869](https://github.com/ethyca/fides/pull/869)
* Pull CLI command has a flag to pull missing files from the server [#895](https://github.com/ethyca/fides/pull/895)
* Add BigQuery support for the `generate` command and `/generate` endpoint [#814](https://github.com/ethyca/fides/pull/814) & [#917](https://github.com/ethyca/fides/pull/917)
* Added user auth tables [915](https://github.com/ethyca/fides/pull/915)
* Standardized API error parsing under `~/types/errors`
* Added taxonomy page to UI [#902](https://github.com/ethyca/fides/pull/902)
  * Added a nested accordion component for displaying taxonomy data [#910](https://github.com/ethyca/fides/pull/910)
* Add lru cache to get_config [927](https://github.com/ethyca/fides/pull/927)
* Add support for deprecated API config values [#959](https://github.com/ethyca/fides/pull/959)
* `fides` is now an alias for `fidesctl` as a CLI entrypoint [#926](https://github.com/ethyca/fides/pull/926)
* Add user auth routes [929](https://github.com/ethyca/fides/pull/929)
* Bump fideslib to 3.0.1 and remove patch code[931](https://github.com/ethyca/fides/pull/931)
* Update the `fidesctl` python package to automatically serve the UI [#941](https://github.com/ethyca/fides/pull/941)
* Add `push` cli command alias for `apply` and deprecate `apply` [943](https://github.com/ethyca/fides/pull/943)
* Add resource groups tagging api as a source of system generation [939](https://github.com/ethyca/fides/pull/939)
* Add GitHub Action to publish the `fidesctl` package to testpypi on pushes to main [#951](https://github.com/ethyca/fides/pull/951)
* Added configWizardFlag to ui to hide the config wizard when false [[#1453](https://github.com/ethyca/fides/issues/1453)

### Changed

* Updated the `datamap` endpoint to return human-readable column names as the first response item [#779](https://github.com/ethyca/fides/pull/779)
* Remove the `obscure` requirement from the `generate` endpoint [#819](https://github.com/ethyca/fides/pull/819)
* Moved all files from `fidesapi` to `fidesctl/api` [#885](https://github.com/ethyca/fides/pull/885)
* Moved `scan` and `generate` to the list of commands that can be run in local mode [#841](https://github.com/ethyca/fides/pull/841)
* Upgraded the base docker images from Debian Buster to Bullseye [#958](https://github.com/ethyca/fides/pull/958)
* Removed `ipython` as a dev-requirement [#958](https://github.com/ethyca/fides/pull/958)
* Webserver dependencies now come as a standard part of the package [#881](https://github.com/ethyca/fides/pull/881)
* Initial configuration wizard UI view
  * Refactored step & form results management to use Redux Toolkit slice.
* Change `id` field in tables from an integer to a string [915](https://github.com/ethyca/fides/pull/915)
* Update `fideslang` to `1.1.0`, simplifying the default taxonomy and adding `tags` for resources [#865](https://github.com/ethyca/fides/pull/865)
* Merge existing configurations with `fideslib` library [#913](https://github.com/ethyca/fides/pull/913)
* Moved frontend static files to `src/fidesctl/ui-build/static` [#934](https://github.com/ethyca/fides/pull/934)
* Replicated the error response handling from the `/validate` endpoint to the `/generate` endpoint [#911](https://github.com/ethyca/fides/pull/911)

### Developer Experience

* Remove `API_PREFIX` from fidesctl/core/utils.py and change references to `API_PREFIX` in fidesctl/api/reoutes/util.py [922](https://github.com/ethyca/fides/pull/922)

### Fixed

* Dataset field columns show all columns by default in the UI [#898](https://github.com/ethyca/fides/pull/898)
* Fixed the missing `.fides./` directory when locating the default config [#933](https://github.com/ethyca/fides/pull/933)

## [1.7.1](https://github.com/ethyca/fides/compare/1.7.0...1.7.1) - 2022-07-28

### Added

* Add datasets via YAML in the UI [#813](https://github.com/ethyca/fides/pull/813)
* Add datasets via database connection [#834](https://github.com/ethyca/fides/pull/834) [#889](https://github.com/ethyca/fides/pull/889)
* Add delete confirmation when deleting a field or collection from a dataset [#809](https://github.com/ethyca/fides/pull/809)
* Add ability to delete datasets from the UI [#827](https://github.com/ethyca/fides/pull/827)
* Add Cypress for testing [713](https://github.com/ethyca/fides/pull/833)
* Add datasets via database connection (UI only) [#834](https://github.com/ethyca/fides/pull/834)
* Add Okta support to the `/generate` endpoint [#842](https://github.com/ethyca/fides/pull/842)
* Add db support to `/generate` endpoint [849](https://github.com/ethyca/fides/pull/849)
* Added OpenAPI TypeScript client generation for the UI app. See the [README](/clients/admin-ui/src/types/api/README.md) for more details.

### Changed

* Remove the `obscure` requirement from the `generate` endpoint [#819](https://github.com/ethyca/fides/pull/819)

### Developer Experience

* When releases are published, dispatch a repository webhook event to ethyca/fidesctl-plus [#938](https://github.com/ethyca/fides/pull/938)

### Docs

* recommend/replace pip installs with pipx [#874](https://github.com/ethyca/fides/pull/874)

### Fixed

* CustomSelect input tooltips appear next to selector instead of wrapping to a new row.
* Datasets without the `third_country_transfer` will not cause the editing dataset form to not render.
* Fixed a build issue causing an `unknown` version of `fidesctl` to be installed in published Docker images [#836](https://github.com/ethyca/fides/pull/836)
* Fixed an M1-related SQLAlchemy bug [#816](https://github.com/ethyca/fides/pull/891)
* Endpoints now work with or without a trailing slash. [#886](https://github.com/ethyca/fides/pull/886)
* Dataset field columns show all columns by default in the UI [#898](https://github.com/ethyca/fides/pull/898)
* Fixed the `tag` specific GitHub Action workflows for Docker and publishing docs. [#901](https://github.com/ethyca/fides/pull/901)

## [1.7.0](https://github.com/ethyca/fides/compare/1.6.1...1.7.0) - 2022-06-23

### Added

* Added dependabot to keep dependencies updated
* A warning now issues for any orphan datasets as part of the `apply` command [543](https://github.com/ethyca/fides/pull/543)
* Initial scaffolding of management UI [#561](https://github.com/ethyca/fides/pull/624)
* A new `audit` command for `system` and `organization` resources, checking data map attribute compliance [#548](https://github.com/ethyca/fides/pull/548)
* Static UI assets are now built with the docker container [#663](https://github.com/ethyca/fides/issues/663)
* Host static files via fidesapi [#621](https://github.com/ethyca/fides/pull/621)
* A new `generate` endpoint to enable capturing systems from infrastructure from the UI [#642](https://github.com/ethyca/fides/pull/642)
* A new `datamap` endpoint to enable visualizing a data map from the UI [#721](https://github.com/ethyca/fides/pull/721)
* Management UI navigation bar [#679](https://github.com/ethyca/fides/issues/679)
* Management UI integration [#736](https://github.com/ethyca/fides/pull/736)
  * Datasets
  * Systems
  * Taxonomy (data categories)
* Initial dataset UI view [#768](https://github.com/ethyca/fides/pull/768)
  * Add interaction for viewing a dataset collection
  * Add column picker
  * Add a data category checklist tree
  * Edit/delete dataset fields
  * Edit/delete dataset collections
  * Edit datasets
  * Add a component for Identifiability tags
  * Add tooltips for help on forms
  * Add geographic location (third_country_transfers) country selection. Supported by new dependency `i18n-iso-countries`.
* Okta, aws and database credentials can now come from `fidesctl.toml` config [#694](https://github.com/ethyca/fides/pull/694)
* New `validate` endpoint to test aws and okta credentials [#722](https://github.com/ethyca/fides/pull/722)
* Initial configuration wizard UI view
  * Manual entry steps added (name and describe organization, pick entry route, and describe system manually including privacy declarations)
* A new image tagged `ethyca/fidesctl:dev` is published on each push to `main` [781](https://github.com/ethyca/fides/pull/781)
* A new cli command (`fidesctl sync`) [#765](https://github.com/ethyca/fides/pull/765)

### Changed

* Comparing server and CLI versions ignores `.dirty` only differences, and is quiet on success when running general CLI commands [621](https://github.com/ethyca/fides/pull/621)
* All endpoints now prefixed by `/api/v1` [#623](https://github.com/ethyca/fides/issues/623)
* Allow AWS credentials to be passed to `generate system` via the API [#645](https://github.com/ethyca/fides/pull/645)
* Update the export of a datamap to load resources from the server instead of a manifest directory [#662](https://github.com/ethyca/fides/pull/662)
* Refactor `export` to remove CLI specific uses from the core modules and load resources[#725](https://github.com/ethyca/fides/pull/725)
* Bump version of FastAPI in `setup.py` to 0.77.1 to match `optional-requirements.txt` [#734](https://github.com/ethyca/fides/pull/734)
* Docker images are now only built and pushed on tags to match when released to pypi [#740](https://github.com/ethyca/fides/pull/740)
* Okta resource scanning and generation now works with systems instead of datasets [#751](https://github.com/ethyca/fides/pull/751)

### Developer Experience

* Replaced `make` with `nox` [#547](https://github.com/ethyca/fides/pull/547)
* Removed usage of `fideslang` module in favor of new [external package](https://github.com/ethyca/fideslang) shared across projects [#619](https://github.com/ethyca/fides/issues/619)
* Added a UI service to the docker-compose deployment [#757](<https://github.com/ethyca/fides/pull/757>)
* `TestClient` defined in and shared across test modules via `conftest.py` [#759](https://github.com/ethyca/fides/pull/759)

### Docs

* Replaced all references to `make` with `nox` [#547](https://github.com/ethyca/fides/pull/547)
* Removed config/schemas page [#613](https://github.com/ethyca/fides/issues/613)
* Dataset UI and config wizard docs added (<https://github.com/ethyca/fides/pull/697>)
* The fides README now walks through generating a datamap [#746](https://github.com/ethyca/fides/pull/746)

### Fixed

* Updated `fideslog` to v1.1.5, resolving an issue where some exceptions thrown by the SDK were not handled as expected [#609](https://github.com/ethyca/fides/issues/609)
* Updated the webserver so that it won't fail if the database is inaccessible [#649](https://github.com/ethyca/fides/pull/649)
* Updated external tests to handle complex characters [#661](https://github.com/ethyca/fides/pull/661)
* Evaluations now properly merge the default taxonomy into the user-defined taxonomy [#684](https://github.com/ethyca/fides/pull/684)
* The CLI can now be run without installing the webserver components [#715](https://github.com/ethyca/fides/pull/715)

## [1.6.1](https://github.com/ethyca/fides/compare/1.6.0...1.6.1) - 2022-06-15

### Docs

* Updated `Release Steps`

### Fixed

* Resolved a failure with populating applicable data subject rights to a data map
* Handle invalid characters when generating a `fides_key` [#761](https://github.com/ethyca/fides/pull/761)

## [1.6.0](https://github.com/ethyca/fides/compare/1.5.3...1.6.0) - 2022-05-02

### Added

* ESLint configuration changes [#514](https://github.com/ethyca/fidesops/pull/514)
* User creation, update and permissions in the Admin UI [#511](https://github.com/ethyca/fidesops/pull/511)
* Yaml support for dataset upload [#284](https://github.com/ethyca/fidesops/pull/284)

### Breaking Changes

* Update masking API to take multiple input values [#443](https://github.com/ethyca/fidesops/pull/443)

### Docs

* DRP feature documentation [#520](https://github.com/ethyca/fidesops/pull/520)

## [1.4.2](https://github.com/ethyca/fidesops/compare/1.4.1...1.4.2) - 2022-05-12

### Added

* GET routes for users [#405](https://github.com/ethyca/fidesops/pull/405)
* Username based search on GET route [#444](https://github.com/ethyca/fidesops/pull/444)
* FIDESOPS\_\_DEV_MODE for Easier SaaS Request Debugging [#363](https://github.com/ethyca/fidesops/pull/363)
* Track user privileges across sessions [#425](https://github.com/ethyca/fidesops/pull/425)
* Add first_name and last_name fields. Also add them along with created_at to FidesUser response [#465](https://github.com/ethyca/fidesops/pull/465)
* Denial reasons for DSR and user `AuditLog` [#463](https://github.com/ethyca/fidesops/pull/463)
* DRP action to Policy [#453](https://github.com/ethyca/fidesops/pull/453)
* `CHANGELOG.md` file[#484](https://github.com/ethyca/fidesops/pull/484)
* DRP status endpoint [#485](https://github.com/ethyca/fidesops/pull/485)
* DRP exerise endpoint [#496](https://github.com/ethyca/fidesops/pull/496)
* Frontend for privacy request denial reaons [#480](https://github.com/ethyca/fidesops/pull/480)
* Publish Fidesops to Pypi [#491](https://github.com/ethyca/fidesops/pull/491)
* DRP data rights endpoint [#526](https://github.com/ethyca/fidesops/pull/526)

### Changed

* Converted HTTP Status Codes to Starlette constant values [#438](https://github.com/ethyca/fidesops/pull/438)
* SaasConnector.send behavior on ignore_errors now returns raw response [#462](https://github.com/ethyca/fidesops/pull/462)
* Seed user permissions in `create_superuser.py` script [#468](https://github.com/ethyca/fidesops/pull/468)
* User API Endpoints (update fields and reset user passwords) [#471](https://github.com/ethyca/fidesops/pull/471)
* Format tests with `black` [#466](https://github.com/ethyca/fidesops/pull/466)
* Extract privacy request endpoint logic into separate service for DRP [#470](https://github.com/ethyca/fidesops/pull/470)
* Fixing inconsistent SaaS connector integration tests [#473](https://github.com/ethyca/fidesops/pull/473)
* Add user data to login response [#501](https://github.com/ethyca/fidesops/pull/501)

### Breaking Changes

* Update masking API to take multiple input values [#443](https://github.com/ethyca/fidesops/pull/443)

### Docs

* Added issue template for documentation updates [#442](https://github.com/ethyca/fidesops/pull/442)
* Clarify masking updates [#464](https://github.com/ethyca/fidesops/pull/464)
* Added dark mode [#476](https://github.com/ethyca/fidesops/pull/476)

### Fixed

* Removed miradb test warning [#436](https://github.com/ethyca/fidesops/pull/436)
* Added missing import [#448](https://github.com/ethyca/fidesops/pull/448)
* Removed pypi badge pointing to wrong package [#452](https://github.com/ethyca/fidesops/pull/452)
* Audit imports and references [#479](https://github.com/ethyca/fidesops/pull/479)
* Switch to using update method on PUT permission endpoint [#500](https://github.com/ethyca/fidesops/pull/500)

### Developer Experience

* added isort as a CI check
* Include `tests/` in all static code checks (e.g. `mypy`, `pylint`)

### Changed

* Published Docker image does a clean install of Fidesctl
* `with_analytics` is now a decorator

### Fixed

* Third-Country formatting on Data Map
* Potential Duplication on Data Map
* Exceptions are no longer raised when sending `AnalyticsEvent`s on Windows
* Running `fidesctl init` now generates a `server_host` and `server_protocol`
  rather than `server_url`<|MERGE_RESOLUTION|>--- conflicted
+++ resolved
@@ -15,11 +15,8 @@
 * `Security` in case of vulnerabilities.
 
 
-<<<<<<< HEAD
 ## [Unreleased](https://github.com/ethyca/fides/compare/2.5.1...main)
 
-=======
->>>>>>> c3eba62d
 ### Added
 
 * Unified Fides Resources
