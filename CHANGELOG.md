--- conflicted
+++ resolved
@@ -14,20 +14,9 @@
 * `Fixed` for any bug fixes.
 * `Security` in case of vulnerabilities.
 
+
 ## [Unreleased](https://github.com/ethyca/fides/compare/2.5.1...main)
 
-
-<<<<<<< HEAD
-## [2.5.1](https://github.com/ethyca/fides/compare/2.5.0...2.5.1)
-
-### Developer Experience
-
-* Allow db resets only if `config.dev_mode` is `True` [#2321](https://github.com/ethyca/fides/pull/2321)
-
-### Fixed
-
-* Added a feature flag for the recent dataset classification UX changes [#2335](https://github.com/ethyca/fides/pull/2335)
-=======
 ### Added
 
 * Unified Fides Resources: Added a dataset dropdown selector when configuring a connector to link an existing dataset to the connector configuration. [#2162](https://github.com/ethyca/fides/pull/2162)
@@ -47,10 +36,19 @@
 ### Fixed
 
 * Home screen header scaling and responsiveness issues [#2200](https://github.com/ethyca/fides/pull/2277)
-* Added a feature flag for the recent dataset classification UX changes [#2335](https://github.com/ethyca/fides/pull/2335)
 * Privacy Center identity inputs validate even when they are optional. [#2308](https://github.com/ethyca/fides/pull/2308)
 * Patch masking strategies to better handle null and non-string inputs [#2307](https://github.com/ethyca/fides/pull/2377)
->>>>>>> 159b2352
+
+
+## [2.5.1](https://github.com/ethyca/fides/compare/2.5.0...2.5.1)
+
+### Developer Experience
+
+* Allow db resets only if `config.dev_mode` is `True` [#2321](https://github.com/ethyca/fides/pull/2321)
+
+### Fixed
+
+* Added a feature flag for the recent dataset classification UX changes [#2335](https://github.com/ethyca/fides/pull/2335)
 
 ### Security
 
