--- conflicted
+++ resolved
@@ -1,8 +1,5 @@
-<<<<<<< HEAD
-=======
 # Changelog
 
->>>>>>> main
 All notable changes to this project will be documented in this file.
 
 The format is based on [Keep a Changelog](https://keepachangelog.com/en/)
@@ -25,11 +22,8 @@
 * Add API support for messaging config properties [#2551](https://github.com/ethyca/fides/pull/2551)
 * Access and erasure support for Kustomer [#2520](https://github.com/ethyca/fides/pull/2520)
 * Added the `erase_after` field on collections to be able to set the order for erasures [#2619](https://github.com/ethyca/fides/pull/2619)
-<<<<<<< HEAD
 * Add a toggle to filter the system classification to only return those with classification data [#2700](github.com/ethyca/fides/pull/2700)
-=======
 - Added backend role-based permissions [#2671](https://github.com/ethyca/fides/pull/2671)
->>>>>>> 3be4cb81
 
 ### Changed
 
@@ -82,15 +76,9 @@
 
 ### Added
 
-<<<<<<< HEAD
-- Added new Wunderkind Consent Saas Connector [#2600](https://github.com/ethyca/fides/pull/2600)
-- Added new Sovrn Email Consent Connector [#2543](https://github.com/ethyca/fides/pull/2543/)
-- Log Fides version at startup [#2566](https://github.com/ethyca/fides/pull/2566)
-=======
 * Added new Wunderkind Consent Saas Connector [#2600](https://github.com/ethyca/fides/pull/2600)
 * Added new Sovrn Email Consent Connector [#2543](https://github.com/ethyca/fides/pull/2543/)
 * Log Fides version at startup [#2566](https://github.com/ethyca/fides/pull/2566)
->>>>>>> main
 
 ### Changed
 
@@ -112,18 +100,10 @@
 
 ### Developer Experience
 
-<<<<<<< HEAD
-- Added new Cypress E2E smoke tests [#2241](https://github.com/ethyca/fides/pull/2241)
-- Set the security environment of the fides dev setup to `prod` instead of `dev` [#2588](https://github.com/ethyca/fides/pull/2588)
-- New command `nox -s e2e_test` which will spin up the test environment and run true E2E Cypress tests against it [#2417](https://github.com/ethyca/fides/pull/2417)
-- Cypress E2E tests now run in CI and are reported to Cypress Cloud [#2417](https://github.com/ethyca/fides/pull/2417)
-- Change from `randomint` to `uuid` in mongodb tests to reduce flakiness. [#2591](https://github.com/ethyca/fides/pull/2591)
-=======
 * Added new Cypress E2E smoke tests [#2241](https://github.com/ethyca/fides/pull/2241)
 * New command `nox -s e2e_test` which will spin up the test environment and run true E2E Cypress tests against it [#2417](https://github.com/ethyca/fides/pull/2417)
 * Cypress E2E tests now run in CI and are reported to Cypress Cloud [#2417](https://github.com/ethyca/fides/pull/2417)
 * Change from `randomint` to `uuid` in mongodb tests to reduce flakiness. [#2591](https://github.com/ethyca/fides/pull/2591)
->>>>>>> main
 
 ### Removed
 
@@ -161,12 +141,6 @@
 
 - Issue addressing missing field in dataset migration [#2510](https://github.com/ethyca/fides/pull/2510)
 
-<<<<<<< HEAD
-### Added
-
-- Add default storage configuration functionality and associated APIs [#2438](https://github.com/ethyca/fides/pull/2438)
-=======
->>>>>>> main
 
 ## [2.6.1](https://github.com/ethyca/fides/compare/2.6.0...2.6.1)
 
@@ -179,27 +153,6 @@
 
 ### Added
 
-<<<<<<< HEAD
-- Added the `env` option to the `security` configuration options to allow for users to completely secure the API endpoints [#2267](https://github.com/ethyca/fides/pull/2267)
-- Unified Fides Resources
-  - Added a dataset dropdown selector when configuring a connector to link an existing dataset to the connector configuration. [#2162](https://github.com/ethyca/fides/pull/2162)
-  - Added new datasetconfig.ctl_dataset_id field to unify fides dataset resources [#2046](https://github.com/ethyca/fides/pull/2046)
-- Add new connection config routes that couple them with systems [#2249](https://github.com/ethyca/fides/pull/2249)
-- Add new select/deselect all permissions buttons [#2437](https://github.com/ethyca/fides/pull/2437)
-- Endpoints to allow a user with the `user:password-reset` scope to reset users' passwords. In addition, users no longer require a scope to edit their own passwords. [#2373](https://github.com/ethyca/fides/pull/2373)
-- New form to reset a user's password without knowing an old password [#2390](https://github.com/ethyca/fides/pull/2390)
-- Approve & deny buttons on the "Request details" page. [#2473](https://github.com/ethyca/fides/pull/2473)
-- Consent Propagation
-  - Add the ability to execute Consent Requests via the Privacy Request Execution layer [#2125](https://github.com/ethyca/fides/pull/2125)
-  - Add a Mailchimp Transactional Consent Connector [#2194](https://github.com/ethyca/fides/pull/2194)
-  - Allow defining a list of opt-in and/or opt-out requests in consent connectors [#2315](https://github.com/ethyca/fides/pull/2315)
-  - Add a Google Analytics Consent Connector for GA4 properties [#2302](https://github.com/ethyca/fides/pull/2302)
-  - Pass the GA Cookie from the Privacy Center [#2337](https://github.com/ethyca/fides/pull/2337)
-  - Rename "user_id" to more specific "ga_client_id" [#2356](https://github.com/ethyca/fides/pull/2356)
-  - Patch Google Analytics Consent Connector to delete by client_id [#2355](https://github.com/ethyca/fides/pull/2355)
-  - Add a "skip_param_values option" to optionally skip when we are missing param values in the body [#2384](https://github.com/ethyca/fides/pull/2384)
-  - Adds a new Universal Analytics Connector that works with the UA Tracking Id
-=======
 * Added the `env` option to the `security` configuration options to allow for users to completely secure the API endpoints [#2267](https://github.com/ethyca/fides/pull/2267)
 * Unified Fides Resources
   * Added a dataset dropdown selector when configuring a connector to link an existing dataset to the connector configuration. [#2162](https://github.com/ethyca/fides/pull/2162)
@@ -220,7 +173,6 @@
   * Add a "skip_param_values option" to optionally skip when we are missing param values in the body [#2384](https://github.com/ethyca/fides/pull/2384)
   * Adds a new Universal Analytics Connector that works with the UA Tracking Id
 * Adds intake and storage of Global Privacy Control Signal props for Consent [#2599](https://github.com/ethyca/fides/pull/2599)
->>>>>>> main
 
 ### Changed
 
@@ -242,15 +194,9 @@
 
 ### Developer Experience
 
-<<<<<<< HEAD
-- `nox -s test_env` has been replaced with `nox -s "fides_env(dev)"`
-- New command `nox -s "fides_env(test)"` creates a complete test environment with seed data (similar to `fides_env(dev)`) but with the production fides image so the built UI can be accessed at `localhost:8080` [#2399](https://github.com/ethyca/fides/pull/2399)
-- Change from code climate to codecov for coverage reporting [#2402](https://github.com/ethyca/fides/pull/2402)
-=======
 * `nox -s test_env` has been replaced with `nox -s "fides_env(dev)"`
 * New command `nox -s "fides_env(test)"` creates a complete test environment with seed data (similar to `fides_env(dev)`) but with the production fides image so the built UI can be accessed at `localhost:8080` [#2399](https://github.com/ethyca/fides/pull/2399)
 * Change from code climate to codecov for coverage reporting [#2402](https://github.com/ethyca/fides/pull/2402)
->>>>>>> main
 
 ### Fixed
 
