--- conflicted
+++ resolved
@@ -44,11 +44,8 @@
 * Fixed bug where refreshing a page in the UI would result in a 404 [#2502](https://github.com/ethyca/fides/pull/2502)
 * Usernames are case insensitive now and prevent all duplicates [#2487](https://github.com/ethyca/fides/pull/2487)
   * This PR contains a migration that deletes duplicate users and keeps the oldest original account.
-<<<<<<< HEAD
+* Update Logos for shipped connectors [#2464](https://github.com/ethyca/fides/pull/2587)
 * Search field on privacy request page isn't working [#2270](https://github.com/ethyca/fides/pull/2595)
-=======
-* Update Logos for shipped connectors [#2464](https://github.com/ethyca/fides/pull/2587)
->>>>>>> 628f473f
 
 ### Developer Experience
 
